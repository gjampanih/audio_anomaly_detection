{
 "cells": [
  {
   "cell_type": "code",
   "execution_count": 1,
   "metadata": {
<<<<<<< HEAD
    "collapsed": true,
    "pycharm": {
     "name": "#%%\n"
=======
    "collapsed": true
   },
   "outputs": [
    {
     "name": "stderr",
     "output_type": "stream",
     "text": [
      "2022-11-30 14:27:49.991117: I tensorflow/core/platform/cpu_feature_guard.cc:193] This TensorFlow binary is optimized with oneAPI Deep Neural Network Library (oneDNN) to use the following CPU instructions in performance-critical operations:  AVX2 FMA\n",
      "To enable them in other operations, rebuild TensorFlow with the appropriate compiler flags.\n"
     ]
>>>>>>> 31dff7b7
    }
   },
   "outputs": [],
   "source": [
    "# import packages\n",
    "from src.models import train_model\n",
    "import os\n",
    "import librosa as lr\n",
    "import pandas as pd\n",
    "import glob"
   ]
  },
  {
   "cell_type": "code",
   "execution_count": 2,
   "outputs": [],
   "source": [
    "# train_dir = '/Users/girishhanumantha/Documents/GitHub/audio_anomaly_detection/data/external/CleanSim'\n",
    "aafolder='SimNoise'\n",
    "aapp='whitenoise'\n",
    "base_dir='/Users/langchenfan/Documents/Radio Anomaly Detection/'\n",
    "train_dir = base_dir+aafolder\n",
    "cleanwav = glob.glob(os.path.join(train_dir,'*_inf.wav'))\n",
    "sr_ = 44100"
   ],
   "metadata": {
    "collapsed": false,
    "pycharm": {
     "name": "#%%\n"
    }
   }
  },
  {
   "cell_type": "code",
   "execution_count": 3,
   "outputs": [
    {
     "name": "stdout",
     "output_type": "stream",
     "text": [
<<<<<<< HEAD
      "/Users/langchenfan/Documents/Radio Anomaly Detection/SimNoise/FOXS_439_inf.wav\n",
      "/Users/langchenfan/Documents/Radio Anomaly Detection/SimNoise/FOXS_429_inf.wav\n",
      "/Users/langchenfan/Documents/Radio Anomaly Detection/SimNoise/KDMX_539_inf.wav\n",
      "/Users/langchenfan/Documents/Radio Anomaly Detection/SimNoise/KDMX_529_inf.wav\n",
      "/Users/langchenfan/Documents/Radio Anomaly Detection/SimNoise/KEGL_147_inf.wav\n",
      "/Users/langchenfan/Documents/Radio Anomaly Detection/SimNoise/KEGL_157_inf.wav\n",
      "/Users/langchenfan/Documents/Radio Anomaly Detection/SimNoise/KEGL_359_inf.wav\n",
      "/Users/langchenfan/Documents/Radio Anomaly Detection/SimNoise/KEGL_349_inf.wav\n",
      "/Users/langchenfan/Documents/Radio Anomaly Detection/SimNoise/KDMX_49_inf.wav\n",
      "/Users/langchenfan/Documents/Radio Anomaly Detection/SimNoise/KDMX_59_inf.wav\n",
      "/Users/langchenfan/Documents/Radio Anomaly Detection/SimNoise/KEGL_9_inf.wav\n",
      "/Users/langchenfan/Documents/Radio Anomaly Detection/SimNoise/FOXS_349_inf.wav\n",
      "/Users/langchenfan/Documents/Radio Anomaly Detection/SimNoise/FOXS_359_inf.wav\n",
      "/Users/langchenfan/Documents/Radio Anomaly Detection/SimNoise/FOXS_79_inf.wav\n",
      "/Users/langchenfan/Documents/Radio Anomaly Detection/SimNoise/FOXS_69_inf.wav\n",
      "/Users/langchenfan/Documents/Radio Anomaly Detection/SimNoise/FOXS_157_inf.wav\n",
      "/Users/langchenfan/Documents/Radio Anomaly Detection/SimNoise/FOXS_147_inf.wav\n",
      "/Users/langchenfan/Documents/Radio Anomaly Detection/SimNoise/KDMX_249_inf.wav\n",
      "/Users/langchenfan/Documents/Radio Anomaly Detection/SimNoise/KDMX_259_inf.wav\n",
      "/Users/langchenfan/Documents/Radio Anomaly Detection/SimNoise/KEGL_429_inf.wav\n",
      "/Users/langchenfan/Documents/Radio Anomaly Detection/SimNoise/KEGL_439_inf.wav\n",
      "/Users/langchenfan/Documents/Radio Anomaly Detection/SimNoise/KDMX_109_inf.wav\n",
      "/Users/langchenfan/Documents/Radio Anomaly Detection/SimNoise/KDMX_119_inf.wav\n",
      "/Users/langchenfan/Documents/Radio Anomaly Detection/SimNoise/KDMX_317_inf.wav\n",
      "/Users/langchenfan/Documents/Radio Anomaly Detection/SimNoise/KDMX_307_inf.wav\n",
      "/Users/langchenfan/Documents/Radio Anomaly Detection/SimNoise/KDMX_7_inf.wav\n",
      "/Users/langchenfan/Documents/Radio Anomaly Detection/SimNoise/FOXS_217_inf.wav\n",
      "/Users/langchenfan/Documents/Radio Anomaly Detection/SimNoise/FOXS_207_inf.wav\n",
      "/Users/langchenfan/Documents/Radio Anomaly Detection/SimNoise/FOXS_499_inf.wav\n",
      "/Users/langchenfan/Documents/Radio Anomaly Detection/SimNoise/FOXS_489_inf.wav\n",
      "/Users/langchenfan/Documents/Radio Anomaly Detection/SimNoise/KEGL_489_inf.wav\n",
      "/Users/langchenfan/Documents/Radio Anomaly Detection/SimNoise/KEGL_499_inf.wav\n",
      "/Users/langchenfan/Documents/Radio Anomaly Detection/SimNoise/KEGL_207_inf.wav\n",
      "/Users/langchenfan/Documents/Radio Anomaly Detection/SimNoise/KEGL_217_inf.wav\n",
      "/Users/langchenfan/Documents/Radio Anomaly Detection/SimNoise/KEGL_77_inf.wav\n",
      "/Users/langchenfan/Documents/Radio Anomaly Detection/SimNoise/KEGL_67_inf.wav\n",
      "/Users/langchenfan/Documents/Radio Anomaly Detection/SimNoise/KDMX_467_inf.wav\n",
      "/Users/langchenfan/Documents/Radio Anomaly Detection/SimNoise/KDMX_477_inf.wav\n",
      "/Users/langchenfan/Documents/Radio Anomaly Detection/SimNoise/KDMX_449_inf.wav\n",
      "/Users/langchenfan/Documents/Radio Anomaly Detection/SimNoise/KDMX_459_inf.wav\n",
      "/Users/langchenfan/Documents/Radio Anomaly Detection/SimNoise/KEGL_59_inf.wav\n",
      "/Users/langchenfan/Documents/Radio Anomaly Detection/SimNoise/KEGL_49_inf.wav\n",
      "/Users/langchenfan/Documents/Radio Anomaly Detection/SimNoise/KEGL_229_inf.wav\n",
      "/Users/langchenfan/Documents/Radio Anomaly Detection/SimNoise/KEGL_239_inf.wav\n",
      "/Users/langchenfan/Documents/Radio Anomaly Detection/SimNoise/KDMX_339_inf.wav\n",
      "/Users/langchenfan/Documents/Radio Anomaly Detection/SimNoise/KDMX_329_inf.wav\n",
      "/Users/langchenfan/Documents/Radio Anomaly Detection/SimNoise/KDMX_127_inf.wav\n",
      "/Users/langchenfan/Documents/Radio Anomaly Detection/SimNoise/KDMX_137_inf.wav\n",
      "/Users/langchenfan/Documents/Radio Anomaly Detection/SimNoise/FOXS_239_inf.wav\n",
      "/Users/langchenfan/Documents/Radio Anomaly Detection/SimNoise/FOXS_229_inf.wav\n",
      "/Users/langchenfan/Documents/Radio Anomaly Detection/SimNoise/KEGL_289_inf.wav\n",
      "/Users/langchenfan/Documents/Radio Anomaly Detection/SimNoise/KEGL_299_inf.wav\n",
      "/Users/langchenfan/Documents/Radio Anomaly Detection/SimNoise/FOXS_179_inf.wav\n",
      "/Users/langchenfan/Documents/Radio Anomaly Detection/SimNoise/FOXS_169_inf.wav\n",
      "/Users/langchenfan/Documents/Radio Anomaly Detection/SimNoise/FOXS_57_inf.wav\n",
      "/Users/langchenfan/Documents/Radio Anomaly Detection/SimNoise/FOXS_47_inf.wav\n",
      "/Users/langchenfan/Documents/Radio Anomaly Detection/SimNoise/FOXS_367_inf.wav\n",
      "/Users/langchenfan/Documents/Radio Anomaly Detection/SimNoise/FOXS_377_inf.wav\n",
      "/Users/langchenfan/Documents/Radio Anomaly Detection/SimNoise/KEGL_407_inf.wav\n",
      "/Users/langchenfan/Documents/Radio Anomaly Detection/SimNoise/KEGL_417_inf.wav\n",
      "/Users/langchenfan/Documents/Radio Anomaly Detection/SimNoise/KDMX_267_inf.wav\n",
      "/Users/langchenfan/Documents/Radio Anomaly Detection/SimNoise/KDMX_277_inf.wav\n",
      "/Users/langchenfan/Documents/Radio Anomaly Detection/SimNoise/FOXS_417_inf.wav\n",
      "/Users/langchenfan/Documents/Radio Anomaly Detection/SimNoise/FOXS_407_inf.wav\n",
      "/Users/langchenfan/Documents/Radio Anomaly Detection/SimNoise/KEGL_377_inf.wav\n",
      "/Users/langchenfan/Documents/Radio Anomaly Detection/SimNoise/KEGL_367_inf.wav\n",
      "/Users/langchenfan/Documents/Radio Anomaly Detection/SimNoise/KEGL_169_inf.wav\n",
      "/Users/langchenfan/Documents/Radio Anomaly Detection/SimNoise/KEGL_179_inf.wav\n",
      "/Users/langchenfan/Documents/Radio Anomaly Detection/SimNoise/KDMX_517_inf.wav\n",
      "/Users/langchenfan/Documents/Radio Anomaly Detection/SimNoise/KDMX_507_inf.wav\n",
      "/Users/langchenfan/Documents/Radio Anomaly Detection/SimNoise/FOXS_299_inf.wav\n",
      "/Users/langchenfan/Documents/Radio Anomaly Detection/SimNoise/FOXS_289_inf.wav\n",
      "/Users/langchenfan/Documents/Radio Anomaly Detection/SimNoise/KDMX_187_inf.wav\n",
      "/Users/langchenfan/Documents/Radio Anomaly Detection/SimNoise/KDMX_197_inf.wav\n",
      "/Users/langchenfan/Documents/Radio Anomaly Detection/SimNoise/KDMX_67_inf.wav\n",
      "/Users/langchenfan/Documents/Radio Anomaly Detection/SimNoise/KDMX_77_inf.wav\n",
      "/Users/langchenfan/Documents/Radio Anomaly Detection/SimNoise/KDMX_399_inf.wav\n",
      "/Users/langchenfan/Documents/Radio Anomaly Detection/SimNoise/KDMX_389_inf.wav\n",
      "/Users/langchenfan/Documents/Radio Anomaly Detection/SimNoise/FOXS_87_inf.wav\n",
      "/Users/langchenfan/Documents/Radio Anomaly Detection/SimNoise/FOXS_97_inf.wav\n",
      "/Users/langchenfan/Documents/Radio Anomaly Detection/SimNoise/FOXS_539_inf.wav\n",
      "/Users/langchenfan/Documents/Radio Anomaly Detection/SimNoise/FOXS_529_inf.wav\n",
      "/Users/langchenfan/Documents/Radio Anomaly Detection/SimNoise/FOXS_7_inf.wav\n",
      "/Users/langchenfan/Documents/Radio Anomaly Detection/SimNoise/KDMX_439_inf.wav\n",
      "/Users/langchenfan/Documents/Radio Anomaly Detection/SimNoise/KDMX_429_inf.wav\n",
      "/Users/langchenfan/Documents/Radio Anomaly Detection/SimNoise/KEGL_29_inf.wav\n",
      "/Users/langchenfan/Documents/Radio Anomaly Detection/SimNoise/KEGL_39_inf.wav\n",
      "/Users/langchenfan/Documents/Radio Anomaly Detection/SimNoise/KEGL_259_inf.wav\n",
      "/Users/langchenfan/Documents/Radio Anomaly Detection/SimNoise/KEGL_249_inf.wav\n",
      "/Users/langchenfan/Documents/Radio Anomaly Detection/SimNoise/FOXS_249_inf.wav\n",
      "/Users/langchenfan/Documents/Radio Anomaly Detection/SimNoise/FOXS_259_inf.wav\n",
      "/Users/langchenfan/Documents/Radio Anomaly Detection/SimNoise/KDMX_349_inf.wav\n",
      "/Users/langchenfan/Documents/Radio Anomaly Detection/SimNoise/KDMX_359_inf.wav\n",
      "/Users/langchenfan/Documents/Radio Anomaly Detection/SimNoise/KDMX_157_inf.wav\n",
      "/Users/langchenfan/Documents/Radio Anomaly Detection/SimNoise/KDMX_147_inf.wav\n",
      "/Users/langchenfan/Documents/Radio Anomaly Detection/SimNoise/KEGL_529_inf.wav\n",
      "/Users/langchenfan/Documents/Radio Anomaly Detection/SimNoise/KEGL_539_inf.wav\n",
      "/Users/langchenfan/Documents/Radio Anomaly Detection/SimNoise/KEGL_89_inf.wav\n",
      "/Users/langchenfan/Documents/Radio Anomaly Detection/SimNoise/KEGL_99_inf.wav\n",
      "/Users/langchenfan/Documents/Radio Anomaly Detection/SimNoise/KDMX_499_inf.wav\n",
      "/Users/langchenfan/Documents/Radio Anomaly Detection/SimNoise/KDMX_489_inf.wav\n",
      "/Users/langchenfan/Documents/Radio Anomaly Detection/SimNoise/KEGL_477_inf.wav\n",
      "/Users/langchenfan/Documents/Radio Anomaly Detection/SimNoise/KEGL_467_inf.wav\n",
      "/Users/langchenfan/Documents/Radio Anomaly Detection/SimNoise/KDMX_217_inf.wav\n",
      "/Users/langchenfan/Documents/Radio Anomaly Detection/SimNoise/KDMX_207_inf.wav\n",
      "/Users/langchenfan/Documents/Radio Anomaly Detection/SimNoise/FOXS_109_inf.wav\n",
      "/Users/langchenfan/Documents/Radio Anomaly Detection/SimNoise/FOXS_119_inf.wav\n",
      "/Users/langchenfan/Documents/Radio Anomaly Detection/SimNoise/FOXS_27_inf.wav\n",
      "/Users/langchenfan/Documents/Radio Anomaly Detection/SimNoise/FOXS_37_inf.wav\n",
      "/Users/langchenfan/Documents/Radio Anomaly Detection/SimNoise/FOXS_317_inf.wav\n",
      "/Users/langchenfan/Documents/Radio Anomaly Detection/SimNoise/FOXS_307_inf.wav\n",
      "/Users/langchenfan/Documents/Radio Anomaly Detection/SimNoise/KEGL_307_inf.wav\n",
      "/Users/langchenfan/Documents/Radio Anomaly Detection/SimNoise/KEGL_317_inf.wav\n",
      "/Users/langchenfan/Documents/Radio Anomaly Detection/SimNoise/KEGL_119_inf.wav\n",
      "/Users/langchenfan/Documents/Radio Anomaly Detection/SimNoise/KEGL_109_inf.wav\n",
      "/Users/langchenfan/Documents/Radio Anomaly Detection/SimNoise/FOXS_467_inf.wav\n",
      "/Users/langchenfan/Documents/Radio Anomaly Detection/SimNoise/FOXS_477_inf.wav\n",
      "/Users/langchenfan/Documents/Radio Anomaly Detection/SimNoise/KDMX_17_inf.wav\n",
      "/Users/langchenfan/Documents/Radio Anomaly Detection/SimNoise/KEGL_137_inf.wav\n",
      "/Users/langchenfan/Documents/Radio Anomaly Detection/SimNoise/KEGL_127_inf.wav\n",
      "/Users/langchenfan/Documents/Radio Anomaly Detection/SimNoise/KEGL_329_inf.wav\n",
      "/Users/langchenfan/Documents/Radio Anomaly Detection/SimNoise/KEGL_339_inf.wav\n",
      "/Users/langchenfan/Documents/Radio Anomaly Detection/SimNoise/FOXS_449_inf.wav\n",
      "/Users/langchenfan/Documents/Radio Anomaly Detection/SimNoise/FOXS_459_inf.wav\n",
      "/Users/langchenfan/Documents/Radio Anomaly Detection/SimNoise/KDMX_39_inf.wav\n",
      "/Users/langchenfan/Documents/Radio Anomaly Detection/SimNoise/KDMX_29_inf.wav\n",
      "/Users/langchenfan/Documents/Radio Anomaly Detection/SimNoise/KDMX_239_inf.wav\n",
      "/Users/langchenfan/Documents/Radio Anomaly Detection/SimNoise/KDMX_229_inf.wav\n",
      "/Users/langchenfan/Documents/Radio Anomaly Detection/SimNoise/KEGL_459_inf.wav\n",
      "/Users/langchenfan/Documents/Radio Anomaly Detection/SimNoise/KEGL_449_inf.wav\n",
      "/Users/langchenfan/Documents/Radio Anomaly Detection/SimNoise/FOXS_339_inf.wav\n",
      "/Users/langchenfan/Documents/Radio Anomaly Detection/SimNoise/FOXS_329_inf.wav\n",
      "/Users/langchenfan/Documents/Radio Anomaly Detection/SimNoise/FOXS_19_inf.wav\n",
      "/Users/langchenfan/Documents/Radio Anomaly Detection/SimNoise/FOXS_127_inf.wav\n",
      "/Users/langchenfan/Documents/Radio Anomaly Detection/SimNoise/FOXS_137_inf.wav\n",
      "/Users/langchenfan/Documents/Radio Anomaly Detection/SimNoise/FOXS_267_inf.wav\n",
      "/Users/langchenfan/Documents/Radio Anomaly Detection/SimNoise/FOXS_277_inf.wav\n",
      "/Users/langchenfan/Documents/Radio Anomaly Detection/SimNoise/KDMX_99_inf.wav\n",
      "/Users/langchenfan/Documents/Radio Anomaly Detection/SimNoise/KEGL_507_inf.wav\n",
      "/Users/langchenfan/Documents/Radio Anomaly Detection/SimNoise/KEGL_517_inf.wav\n",
      "/Users/langchenfan/Documents/Radio Anomaly Detection/SimNoise/KDMX_89_inf.wav\n",
      "/Users/langchenfan/Documents/Radio Anomaly Detection/SimNoise/KDMX_179_inf.wav\n",
      "/Users/langchenfan/Documents/Radio Anomaly Detection/SimNoise/KDMX_169_inf.wav\n",
      "/Users/langchenfan/Documents/Radio Anomaly Detection/SimNoise/KDMX_367_inf.wav\n",
      "/Users/langchenfan/Documents/Radio Anomaly Detection/SimNoise/KDMX_377_inf.wav\n",
      "/Users/langchenfan/Documents/Radio Anomaly Detection/SimNoise/KEGL_389_inf.wav\n",
      "/Users/langchenfan/Documents/Radio Anomaly Detection/SimNoise/KEGL_399_inf.wav\n",
      "/Users/langchenfan/Documents/Radio Anomaly Detection/SimNoise/KEGL_197_inf.wav\n",
      "/Users/langchenfan/Documents/Radio Anomaly Detection/SimNoise/KEGL_187_inf.wav\n",
      "/Users/langchenfan/Documents/Radio Anomaly Detection/SimNoise/FOXS_187_inf.wav\n",
      "/Users/langchenfan/Documents/Radio Anomaly Detection/SimNoise/FOXS_197_inf.wav\n",
      "/Users/langchenfan/Documents/Radio Anomaly Detection/SimNoise/FOXS_399_inf.wav\n",
      "/Users/langchenfan/Documents/Radio Anomaly Detection/SimNoise/FOXS_389_inf.wav\n",
      "/Users/langchenfan/Documents/Radio Anomaly Detection/SimNoise/KDMX_299_inf.wav\n",
      "/Users/langchenfan/Documents/Radio Anomaly Detection/SimNoise/KDMX_289_inf.wav\n",
      "/Users/langchenfan/Documents/Radio Anomaly Detection/SimNoise/FOXS_517_inf.wav\n",
      "/Users/langchenfan/Documents/Radio Anomaly Detection/SimNoise/FOXS_507_inf.wav\n",
      "/Users/langchenfan/Documents/Radio Anomaly Detection/SimNoise/KEGL_277_inf.wav\n",
      "/Users/langchenfan/Documents/Radio Anomaly Detection/SimNoise/KEGL_267_inf.wav\n",
      "/Users/langchenfan/Documents/Radio Anomaly Detection/SimNoise/KEGL_17_inf.wav\n",
      "/Users/langchenfan/Documents/Radio Anomaly Detection/SimNoise/KDMX_417_inf.wav\n",
      "/Users/langchenfan/Documents/Radio Anomaly Detection/SimNoise/KDMX_407_inf.wav\n",
      "/Users/langchenfan/Documents/Radio Anomaly Detection/SimNoise/FOXS_357_inf.wav\n",
      "/Users/langchenfan/Documents/Radio Anomaly Detection/SimNoise/FOXS_347_inf.wav\n",
      "/Users/langchenfan/Documents/Radio Anomaly Detection/SimNoise/FOXS_149_inf.wav\n",
      "/Users/langchenfan/Documents/Radio Anomaly Detection/SimNoise/FOXS_159_inf.wav\n",
      "/Users/langchenfan/Documents/Radio Anomaly Detection/SimNoise/FOXS_67_inf.wav\n",
      "/Users/langchenfan/Documents/Radio Anomaly Detection/SimNoise/FOXS_77_inf.wav\n",
      "/Users/langchenfan/Documents/Radio Anomaly Detection/SimNoise/KDMX_257_inf.wav\n",
      "/Users/langchenfan/Documents/Radio Anomaly Detection/SimNoise/KDMX_247_inf.wav\n",
      "/Users/langchenfan/Documents/Radio Anomaly Detection/SimNoise/KEGL_437_inf.wav\n",
      "/Users/langchenfan/Documents/Radio Anomaly Detection/SimNoise/KEGL_427_inf.wav\n",
      "/Users/langchenfan/Documents/Radio Anomaly Detection/SimNoise/FOXS_427_inf.wav\n",
      "/Users/langchenfan/Documents/Radio Anomaly Detection/SimNoise/FOXS_437_inf.wav\n",
      "/Users/langchenfan/Documents/Radio Anomaly Detection/SimNoise/KEGL_159_inf.wav\n",
      "/Users/langchenfan/Documents/Radio Anomaly Detection/SimNoise/KEGL_149_inf.wav\n",
      "/Users/langchenfan/Documents/Radio Anomaly Detection/SimNoise/KDMX_527_inf.wav\n",
      "/Users/langchenfan/Documents/Radio Anomaly Detection/SimNoise/KDMX_537_inf.wav\n",
      "/Users/langchenfan/Documents/Radio Anomaly Detection/SimNoise/KEGL_347_inf.wav\n",
      "/Users/langchenfan/Documents/Radio Anomaly Detection/SimNoise/KEGL_357_inf.wav\n",
      "/Users/langchenfan/Documents/Radio Anomaly Detection/SimNoise/KEGL_7_inf.wav\n",
      "/Users/langchenfan/Documents/Radio Anomaly Detection/SimNoise/KDMX_57_inf.wav\n",
      "/Users/langchenfan/Documents/Radio Anomaly Detection/SimNoise/KDMX_47_inf.wav\n",
      "/Users/langchenfan/Documents/Radio Anomaly Detection/SimNoise/KEGL_497_inf.wav\n",
      "/Users/langchenfan/Documents/Radio Anomaly Detection/SimNoise/KEGL_487_inf.wav\n",
      "/Users/langchenfan/Documents/Radio Anomaly Detection/SimNoise/KEGL_69_inf.wav\n",
      "/Users/langchenfan/Documents/Radio Anomaly Detection/SimNoise/KEGL_79_inf.wav\n",
      "/Users/langchenfan/Documents/Radio Anomaly Detection/SimNoise/KEGL_219_inf.wav\n",
      "/Users/langchenfan/Documents/Radio Anomaly Detection/SimNoise/KEGL_209_inf.wav\n",
      "/Users/langchenfan/Documents/Radio Anomaly Detection/SimNoise/KDMX_479_inf.wav\n",
      "/Users/langchenfan/Documents/Radio Anomaly Detection/SimNoise/KDMX_469_inf.wav\n",
      "/Users/langchenfan/Documents/Radio Anomaly Detection/SimNoise/KDMX_117_inf.wav\n",
      "/Users/langchenfan/Documents/Radio Anomaly Detection/SimNoise/KDMX_107_inf.wav\n",
      "/Users/langchenfan/Documents/Radio Anomaly Detection/SimNoise/KDMX_9_inf.wav\n",
      "/Users/langchenfan/Documents/Radio Anomaly Detection/SimNoise/KDMX_309_inf.wav\n",
      "/Users/langchenfan/Documents/Radio Anomaly Detection/SimNoise/KDMX_319_inf.wav\n",
      "/Users/langchenfan/Documents/Radio Anomaly Detection/SimNoise/FOXS_209_inf.wav\n",
      "/Users/langchenfan/Documents/Radio Anomaly Detection/SimNoise/FOXS_219_inf.wav\n",
      "/Users/langchenfan/Documents/Radio Anomaly Detection/SimNoise/FOXS_487_inf.wav\n",
      "/Users/langchenfan/Documents/Radio Anomaly Detection/SimNoise/FOXS_497_inf.wav\n",
      "/Users/langchenfan/Documents/Radio Anomaly Detection/SimNoise/KDMX_327_inf.wav\n",
      "/Users/langchenfan/Documents/Radio Anomaly Detection/SimNoise/KDMX_337_inf.wav\n",
      "/Users/langchenfan/Documents/Radio Anomaly Detection/SimNoise/KDMX_139_inf.wav\n",
      "/Users/langchenfan/Documents/Radio Anomaly Detection/SimNoise/KDMX_129_inf.wav\n",
      "/Users/langchenfan/Documents/Radio Anomaly Detection/SimNoise/FOXS_227_inf.wav\n",
      "/Users/langchenfan/Documents/Radio Anomaly Detection/SimNoise/FOXS_237_inf.wav\n",
      "/Users/langchenfan/Documents/Radio Anomaly Detection/SimNoise/KDMX_457_inf.wav\n",
      "/Users/langchenfan/Documents/Radio Anomaly Detection/SimNoise/KDMX_447_inf.wav\n",
      "/Users/langchenfan/Documents/Radio Anomaly Detection/SimNoise/KEGL_237_inf.wav\n",
      "/Users/langchenfan/Documents/Radio Anomaly Detection/SimNoise/KEGL_227_inf.wav\n",
      "/Users/langchenfan/Documents/Radio Anomaly Detection/SimNoise/KEGL_47_inf.wav\n",
      "/Users/langchenfan/Documents/Radio Anomaly Detection/SimNoise/KEGL_57_inf.wav\n",
      "/Users/langchenfan/Documents/Radio Anomaly Detection/SimNoise/FOXS_409_inf.wav\n",
      "/Users/langchenfan/Documents/Radio Anomaly Detection/SimNoise/FOXS_419_inf.wav\n",
      "/Users/langchenfan/Documents/Radio Anomaly Detection/SimNoise/KEGL_369_inf.wav\n",
      "/Users/langchenfan/Documents/Radio Anomaly Detection/SimNoise/KEGL_379_inf.wav\n",
      "/Users/langchenfan/Documents/Radio Anomaly Detection/SimNoise/KDMX_509_inf.wav\n",
      "/Users/langchenfan/Documents/Radio Anomaly Detection/SimNoise/KDMX_519_inf.wav\n",
      "/Users/langchenfan/Documents/Radio Anomaly Detection/SimNoise/KEGL_177_inf.wav\n",
      "/Users/langchenfan/Documents/Radio Anomaly Detection/SimNoise/KEGL_167_inf.wav\n",
      "/Users/langchenfan/Documents/Radio Anomaly Detection/SimNoise/FOXS_287_inf.wav\n",
      "/Users/langchenfan/Documents/Radio Anomaly Detection/SimNoise/FOXS_297_inf.wav\n",
      "/Users/langchenfan/Documents/Radio Anomaly Detection/SimNoise/KDMX_79_inf.wav\n",
      "/Users/langchenfan/Documents/Radio Anomaly Detection/SimNoise/KDMX_69_inf.wav\n",
      "/Users/langchenfan/Documents/Radio Anomaly Detection/SimNoise/KDMX_199_inf.wav\n",
      "/Users/langchenfan/Documents/Radio Anomaly Detection/SimNoise/KDMX_189_inf.wav\n",
      "/Users/langchenfan/Documents/Radio Anomaly Detection/SimNoise/KDMX_387_inf.wav\n",
      "/Users/langchenfan/Documents/Radio Anomaly Detection/SimNoise/KDMX_397_inf.wav\n",
      "/Users/langchenfan/Documents/Radio Anomaly Detection/SimNoise/KEGL_297_inf.wav\n",
      "/Users/langchenfan/Documents/Radio Anomaly Detection/SimNoise/KEGL_287_inf.wav\n",
      "/Users/langchenfan/Documents/Radio Anomaly Detection/SimNoise/FOXS_49_inf.wav\n",
      "/Users/langchenfan/Documents/Radio Anomaly Detection/SimNoise/FOXS_59_inf.wav\n",
      "/Users/langchenfan/Documents/Radio Anomaly Detection/SimNoise/FOXS_167_inf.wav\n",
      "/Users/langchenfan/Documents/Radio Anomaly Detection/SimNoise/FOXS_177_inf.wav\n",
      "/Users/langchenfan/Documents/Radio Anomaly Detection/SimNoise/FOXS_379_inf.wav\n",
      "/Users/langchenfan/Documents/Radio Anomaly Detection/SimNoise/FOXS_369_inf.wav\n",
      "/Users/langchenfan/Documents/Radio Anomaly Detection/SimNoise/KEGL_419_inf.wav\n",
      "/Users/langchenfan/Documents/Radio Anomaly Detection/SimNoise/KEGL_409_inf.wav\n",
      "/Users/langchenfan/Documents/Radio Anomaly Detection/SimNoise/KDMX_279_inf.wav\n",
      "/Users/langchenfan/Documents/Radio Anomaly Detection/SimNoise/KDMX_269_inf.wav\n",
      "/Users/langchenfan/Documents/Radio Anomaly Detection/SimNoise/FOXS_257_inf.wav\n",
      "/Users/langchenfan/Documents/Radio Anomaly Detection/SimNoise/FOXS_247_inf.wav\n",
      "/Users/langchenfan/Documents/Radio Anomaly Detection/SimNoise/KDMX_357_inf.wav\n",
      "/Users/langchenfan/Documents/Radio Anomaly Detection/SimNoise/KDMX_347_inf.wav\n",
      "/Users/langchenfan/Documents/Radio Anomaly Detection/SimNoise/KEGL_537_inf.wav\n",
      "/Users/langchenfan/Documents/Radio Anomaly Detection/SimNoise/KEGL_527_inf.wav\n",
      "/Users/langchenfan/Documents/Radio Anomaly Detection/SimNoise/KDMX_149_inf.wav\n",
      "/Users/langchenfan/Documents/Radio Anomaly Detection/SimNoise/KDMX_159_inf.wav\n",
      "/Users/langchenfan/Documents/Radio Anomaly Detection/SimNoise/FOXS_99_inf.wav\n",
      "/Users/langchenfan/Documents/Radio Anomaly Detection/SimNoise/FOXS_89_inf.wav\n",
      "/Users/langchenfan/Documents/Radio Anomaly Detection/SimNoise/FOXS_527_inf.wav\n",
      "/Users/langchenfan/Documents/Radio Anomaly Detection/SimNoise/FOXS_537_inf.wav\n",
      "/Users/langchenfan/Documents/Radio Anomaly Detection/SimNoise/FOXS_9_inf.wav\n",
      "/Users/langchenfan/Documents/Radio Anomaly Detection/SimNoise/KDMX_427_inf.wav\n",
      "/Users/langchenfan/Documents/Radio Anomaly Detection/SimNoise/KDMX_437_inf.wav\n",
      "/Users/langchenfan/Documents/Radio Anomaly Detection/SimNoise/KEGL_247_inf.wav\n",
      "/Users/langchenfan/Documents/Radio Anomaly Detection/SimNoise/KEGL_257_inf.wav\n",
      "/Users/langchenfan/Documents/Radio Anomaly Detection/SimNoise/KEGL_37_inf.wav\n",
      "/Users/langchenfan/Documents/Radio Anomaly Detection/SimNoise/KEGL_27_inf.wav\n",
      "/Users/langchenfan/Documents/Radio Anomaly Detection/SimNoise/KEGL_319_inf.wav\n",
      "/Users/langchenfan/Documents/Radio Anomaly Detection/SimNoise/KEGL_309_inf.wav\n",
      "/Users/langchenfan/Documents/Radio Anomaly Detection/SimNoise/KEGL_107_inf.wav\n",
      "/Users/langchenfan/Documents/Radio Anomaly Detection/SimNoise/KEGL_117_inf.wav\n",
      "/Users/langchenfan/Documents/Radio Anomaly Detection/SimNoise/FOXS_479_inf.wav\n",
      "/Users/langchenfan/Documents/Radio Anomaly Detection/SimNoise/FOXS_469_inf.wav\n",
      "/Users/langchenfan/Documents/Radio Anomaly Detection/SimNoise/KDMX_19_inf.wav\n",
      "/Users/langchenfan/Documents/Radio Anomaly Detection/SimNoise/KEGL_97_inf.wav\n",
      "/Users/langchenfan/Documents/Radio Anomaly Detection/SimNoise/KEGL_87_inf.wav\n",
      "/Users/langchenfan/Documents/Radio Anomaly Detection/SimNoise/KDMX_487_inf.wav\n",
      "/Users/langchenfan/Documents/Radio Anomaly Detection/SimNoise/KDMX_497_inf.wav\n",
      "/Users/langchenfan/Documents/Radio Anomaly Detection/SimNoise/KEGL_469_inf.wav\n",
      "/Users/langchenfan/Documents/Radio Anomaly Detection/SimNoise/KEGL_479_inf.wav\n",
      "/Users/langchenfan/Documents/Radio Anomaly Detection/SimNoise/KDMX_209_inf.wav\n",
      "/Users/langchenfan/Documents/Radio Anomaly Detection/SimNoise/KDMX_219_inf.wav\n",
      "/Users/langchenfan/Documents/Radio Anomaly Detection/SimNoise/FOXS_39_inf.wav\n",
      "/Users/langchenfan/Documents/Radio Anomaly Detection/SimNoise/FOXS_29_inf.wav\n",
      "/Users/langchenfan/Documents/Radio Anomaly Detection/SimNoise/FOXS_117_inf.wav\n",
      "/Users/langchenfan/Documents/Radio Anomaly Detection/SimNoise/FOXS_107_inf.wav\n",
      "/Users/langchenfan/Documents/Radio Anomaly Detection/SimNoise/FOXS_309_inf.wav\n",
      "/Users/langchenfan/Documents/Radio Anomaly Detection/SimNoise/FOXS_319_inf.wav\n",
      "/Users/langchenfan/Documents/Radio Anomaly Detection/SimNoise/KDMX_227_inf.wav\n",
      "/Users/langchenfan/Documents/Radio Anomaly Detection/SimNoise/KDMX_237_inf.wav\n",
      "/Users/langchenfan/Documents/Radio Anomaly Detection/SimNoise/KEGL_447_inf.wav\n",
      "/Users/langchenfan/Documents/Radio Anomaly Detection/SimNoise/KEGL_457_inf.wav\n",
      "/Users/langchenfan/Documents/Radio Anomaly Detection/SimNoise/FOXS_327_inf.wav\n",
      "/Users/langchenfan/Documents/Radio Anomaly Detection/SimNoise/FOXS_337_inf.wav\n",
      "/Users/langchenfan/Documents/Radio Anomaly Detection/SimNoise/FOXS_139_inf.wav\n",
      "/Users/langchenfan/Documents/Radio Anomaly Detection/SimNoise/FOXS_129_inf.wav\n",
      "/Users/langchenfan/Documents/Radio Anomaly Detection/SimNoise/FOXS_17_inf.wav\n",
      "/Users/langchenfan/Documents/Radio Anomaly Detection/SimNoise/KEGL_129_inf.wav\n",
      "/Users/langchenfan/Documents/Radio Anomaly Detection/SimNoise/KEGL_139_inf.wav\n",
      "/Users/langchenfan/Documents/Radio Anomaly Detection/SimNoise/KEGL_337_inf.wav\n",
      "/Users/langchenfan/Documents/Radio Anomaly Detection/SimNoise/KEGL_327_inf.wav\n",
      "/Users/langchenfan/Documents/Radio Anomaly Detection/SimNoise/FOXS_457_inf.wav\n",
      "/Users/langchenfan/Documents/Radio Anomaly Detection/SimNoise/FOXS_447_inf.wav\n",
      "/Users/langchenfan/Documents/Radio Anomaly Detection/SimNoise/KDMX_27_inf.wav\n",
      "/Users/langchenfan/Documents/Radio Anomaly Detection/SimNoise/KDMX_37_inf.wav\n",
      "/Users/langchenfan/Documents/Radio Anomaly Detection/SimNoise/FOXS_199_inf.wav\n",
      "/Users/langchenfan/Documents/Radio Anomaly Detection/SimNoise/FOXS_189_inf.wav\n",
      "/Users/langchenfan/Documents/Radio Anomaly Detection/SimNoise/FOXS_387_inf.wav\n",
      "/Users/langchenfan/Documents/Radio Anomaly Detection/SimNoise/FOXS_397_inf.wav\n",
      "/Users/langchenfan/Documents/Radio Anomaly Detection/SimNoise/KDMX_287_inf.wav\n",
      "/Users/langchenfan/Documents/Radio Anomaly Detection/SimNoise/KDMX_297_inf.wav\n",
      "/Users/langchenfan/Documents/Radio Anomaly Detection/SimNoise/FOXS_509_inf.wav\n",
      "/Users/langchenfan/Documents/Radio Anomaly Detection/SimNoise/FOXS_519_inf.wav\n",
      "/Users/langchenfan/Documents/Radio Anomaly Detection/SimNoise/KEGL_19_inf.wav\n",
      "/Users/langchenfan/Documents/Radio Anomaly Detection/SimNoise/KEGL_269_inf.wav\n",
      "/Users/langchenfan/Documents/Radio Anomaly Detection/SimNoise/KEGL_279_inf.wav\n",
      "/Users/langchenfan/Documents/Radio Anomaly Detection/SimNoise/KDMX_409_inf.wav\n",
      "/Users/langchenfan/Documents/Radio Anomaly Detection/SimNoise/KDMX_419_inf.wav\n",
      "/Users/langchenfan/Documents/Radio Anomaly Detection/SimNoise/FOXS_279_inf.wav\n",
      "/Users/langchenfan/Documents/Radio Anomaly Detection/SimNoise/FOXS_269_inf.wav\n",
      "/Users/langchenfan/Documents/Radio Anomaly Detection/SimNoise/KDMX_167_inf.wav\n",
      "/Users/langchenfan/Documents/Radio Anomaly Detection/SimNoise/KDMX_177_inf.wav\n",
      "/Users/langchenfan/Documents/Radio Anomaly Detection/SimNoise/KEGL_519_inf.wav\n",
      "/Users/langchenfan/Documents/Radio Anomaly Detection/SimNoise/KDMX_87_inf.wav\n",
      "/Users/langchenfan/Documents/Radio Anomaly Detection/SimNoise/KDMX_97_inf.wav\n",
      "/Users/langchenfan/Documents/Radio Anomaly Detection/SimNoise/KEGL_509_inf.wav\n",
      "/Users/langchenfan/Documents/Radio Anomaly Detection/SimNoise/KDMX_379_inf.wav\n",
      "/Users/langchenfan/Documents/Radio Anomaly Detection/SimNoise/KDMX_369_inf.wav\n",
      "/Users/langchenfan/Documents/Radio Anomaly Detection/SimNoise/KEGL_397_inf.wav\n",
      "/Users/langchenfan/Documents/Radio Anomaly Detection/SimNoise/KEGL_387_inf.wav\n",
      "/Users/langchenfan/Documents/Radio Anomaly Detection/SimNoise/KEGL_189_inf.wav\n",
      "/Users/langchenfan/Documents/Radio Anomaly Detection/SimNoise/KEGL_199_inf.wav\n"
=======
      "FOXSPORTS99_inf.wav\n",
      "FOXSPORTS89_inf.wav\n",
      "FOXSPORTS517_inf.wav\n",
      "FOXSPORTS507_inf.wav\n",
      "KEGL-FM507_inf.wav\n",
      "KEGL-FM517_inf.wav\n",
      "KEGL-FM197_inf.wav\n",
      "FOXSPORTS399_inf.wav\n",
      "KEGL-FM187_inf.wav\n",
      "FOXSPORTS389_inf.wav\n",
      "FOXSPORTS187_inf.wav\n",
      "KEGL-FM389_inf.wav\n",
      "FOXSPORTS197_inf.wav\n",
      "KEGL-FM399_inf.wav\n",
      "KDMX-FM487_inf.wav\n",
      "KDMX-FM497_inf.wav\n",
      "KDMX-FM209_inf.wav\n",
      "KDMX-FM219_inf.wav\n",
      "FOXSPORTS267_inf.wav\n",
      "FOXSPORTS277_inf.wav\n",
      "KEGL-FM277_inf.wav\n",
      "KEGL-FM267_inf.wav\n",
      "FOXSPORTS127_inf.wav\n",
      "KEGL-FM329_inf.wav\n",
      "FOXSPORTS137_inf.wav\n",
      "KEGL-FM339_inf.wav\n",
      "KDMX-FM69_inf.wav\n",
      "KDMX-FM149_inf.wav\n",
      "KDMX-FM79_inf.wav\n",
      "KDMX-FM159_inf.wav\n",
      "KDMX-FM357_inf.wav\n",
      "KDMX-FM347_inf.wav\n",
      "KEGL-FM137_inf.wav\n",
      "FOXSPORTS339_inf.wav\n",
      "KEGL-FM127_inf.wav\n",
      "FOXSPORTS329_inf.wav\n",
      "KEGL-FM79_inf.wav\n",
      "KEGL-FM69_inf.wav\n",
      "FOXSPORTS39_inf.wav\n",
      "FOXSPORTS29_inf.wav\n",
      "KEGL-FM459_inf.wav\n",
      "KEGL-FM449_inf.wav\n",
      "KDMX-FM427_inf.wav\n",
      "KDMX-FM437_inf.wav\n",
      "FOXSPORTS449_inf.wav\n",
      "FOXSPORTS459_inf.wav\n",
      "KDMX-FM287_inf.wav\n",
      "KDMX-FM297_inf.wav\n",
      "FOXSPORTS467_inf.wav\n",
      "FOXSPORTS477_inf.wav\n",
      "KDMX-FM409_inf.wav\n",
      "KDMX-FM419_inf.wav\n",
      "KEGL-FM477_inf.wav\n",
      "KEGL-FM467_inf.wav\n",
      "FOXSPORTS317_inf.wav\n",
      "KEGL-FM119_inf.wav\n",
      "FOXSPORTS307_inf.wav\n",
      "KEGL-FM109_inf.wav\n",
      "KDMX-FM379_inf.wav\n",
      "KDMX-FM369_inf.wav\n",
      "KDMX-FM167_inf.wav\n",
      "KDMX-FM47_inf.wav\n",
      "KDMX-FM177_inf.wav\n",
      "KDMX-FM57_inf.wav\n",
      "KEGL-FM307_inf.wav\n",
      "KEGL-FM9_inf.wav\n",
      "FOXSPORTS109_inf.wav\n",
      "KEGL-FM317_inf.wav\n",
      "FOXSPORTS119_inf.wav\n",
      "FOXSPORTS17_inf.wav\n",
      "KEGL-FM57_inf.wav\n",
      "KEGL-FM47_inf.wav\n",
      "KEGL-FM259_inf.wav\n",
      "KEGL-FM249_inf.wav\n",
      "FOXSPORTS249_inf.wav\n",
      "FOXSPORTS259_inf.wav\n",
      "KDMX-FM227_inf.wav\n",
      "KDMX-FM237_inf.wav\n",
      "KEGL-FM529_inf.wav\n",
      "KEGL-FM539_inf.wav\n",
      "FOXSPORTS539_inf.wav\n",
      "FOXSPORTS529_inf.wav\n",
      "FOXSPORTS299_inf.wav\n",
      "FOXSPORTS289_inf.wav\n",
      "KEGL-FM289_inf.wav\n",
      "KEGL-FM299_inf.wav\n",
      "FOXSPORTS417_inf.wav\n",
      "FOXSPORTS407_inf.wav\n",
      "KDMX-FM479_inf.wav\n",
      "KDMX-FM469_inf.wav\n",
      "KEGL-FM407_inf.wav\n",
      "KEGL-FM417_inf.wav\n",
      "FOXSPORTS367_inf.wav\n",
      "KEGL-FM169_inf.wav\n",
      "FOXSPORTS377_inf.wav\n",
      "KEGL-FM179_inf.wav\n",
      "KDMX-FM309_inf.wav\n",
      "KDMX-FM319_inf.wav\n",
      "KDMX-FM117_inf.wav\n",
      "KDMX-FM37_inf.wav\n",
      "KDMX-FM107_inf.wav\n",
      "KDMX-FM27_inf.wav\n",
      "KEGL-FM377_inf.wav\n",
      "FOXSPORTS179_inf.wav\n",
      "KEGL-FM367_inf.wav\n",
      "FOXSPORTS169_inf.wav\n",
      "FOXSPORTS67_inf.wav\n",
      "FOXSPORTS77_inf.wav\n",
      "KEGL-FM27_inf.wav\n",
      "KEGL-FM37_inf.wav\n",
      "FOXSPORTS7_inf.wav\n",
      "KEGL-FM229_inf.wav\n",
      "KEGL-FM239_inf.wav\n",
      "FOXSPORTS239_inf.wav\n",
      "FOXSPORTS229_inf.wav\n",
      "KDMX-FM257_inf.wav\n",
      "KDMX-FM247_inf.wav\n",
      "KDMX-FM527_inf.wav\n",
      "KDMX-FM537_inf.wav\n",
      "KEGL-FM87_inf.wav\n",
      "KEGL-FM97_inf.wav\n",
      "KDMX-FM97_inf.wav\n",
      "KDMX-FM87_inf.wav\n",
      "KDMX-FM509_inf.wav\n",
      "KDMX-FM519_inf.wav\n",
      "KDMX-FM9_inf.wav\n",
      "KDMX-FM387_inf.wav\n",
      "KDMX-FM397_inf.wav\n",
      "KDMX-FM199_inf.wav\n",
      "KDMX-FM189_inf.wav\n",
      "FOXSPORTS499_inf.wav\n",
      "FOXSPORTS489_inf.wav\n",
      "KEGL-FM489_inf.wav\n",
      "KEGL-FM499_inf.wav\n",
      "KDMX-FM279_inf.wav\n",
      "KDMX-FM269_inf.wav\n",
      "FOXSPORTS217_inf.wav\n",
      "FOXSPORTS207_inf.wav\n",
      "KEGL-FM207_inf.wav\n",
      "KEGL-FM217_inf.wav\n",
      "FOXSPORTS157_inf.wav\n",
      "KEGL-FM359_inf.wav\n",
      "FOXSPORTS147_inf.wav\n",
      "KEGL-FM349_inf.wav\n",
      "KDMX-FM19_inf.wav\n",
      "KDMX-FM139_inf.wav\n",
      "KDMX-FM129_inf.wav\n",
      "KDMX-FM327_inf.wav\n",
      "KDMX-FM337_inf.wav\n",
      "KEGL-FM147_inf.wav\n",
      "FOXSPORTS349_inf.wav\n",
      "KEGL-FM157_inf.wav\n",
      "FOXSPORTS359_inf.wav\n",
      "KEGL-FM19_inf.wav\n",
      "FOXSPORTS49_inf.wav\n",
      "FOXSPORTS59_inf.wav\n",
      "KEGL-FM429_inf.wav\n",
      "KEGL-FM439_inf.wav\n",
      "KDMX-FM457_inf.wav\n",
      "KDMX-FM447_inf.wav\n",
      "FOXSPORTS439_inf.wav\n",
      "FOXSPORTS429_inf.wav\n",
      "KDMX-FM499_inf.wav\n",
      "KDMX-FM489_inf.wav\n",
      "FOXSPORTS279_inf.wav\n",
      "FOXSPORTS269_inf.wav\n",
      "KDMX-FM217_inf.wav\n",
      "KDMX-FM207_inf.wav\n",
      "KEGL-FM269_inf.wav\n",
      "KEGL-FM279_inf.wav\n",
      "FOXSPORTS87_inf.wav\n",
      "FOXSPORTS97_inf.wav\n",
      "FOXSPORTS509_inf.wav\n",
      "FOXSPORTS519_inf.wav\n",
      "KEGL-FM519_inf.wav\n",
      "KEGL-FM509_inf.wav\n",
      "KEGL-FM189_inf.wav\n",
      "FOXSPORTS387_inf.wav\n",
      "KEGL-FM199_inf.wav\n",
      "FOXSPORTS397_inf.wav\n",
      "FOXSPORTS199_inf.wav\n",
      "KEGL-FM397_inf.wav\n",
      "FOXSPORTS189_inf.wav\n",
      "KEGL-FM387_inf.wav\n",
      "KEGL-FM447_inf.wav\n",
      "KEGL-FM457_inf.wav\n",
      "FOXSPORTS457_inf.wav\n",
      "FOXSPORTS447_inf.wav\n",
      "KDMX-FM439_inf.wav\n",
      "KDMX-FM429_inf.wav\n",
      "KDMX-FM77_inf.wav\n",
      "KDMX-FM157_inf.wav\n",
      "KDMX-FM67_inf.wav\n",
      "KDMX-FM147_inf.wav\n",
      "FOXSPORTS139_inf.wav\n",
      "KEGL-FM337_inf.wav\n",
      "FOXSPORTS129_inf.wav\n",
      "KEGL-FM327_inf.wav\n",
      "KEGL-FM129_inf.wav\n",
      "FOXSPORTS327_inf.wav\n",
      "KEGL-FM139_inf.wav\n",
      "FOXSPORTS337_inf.wav\n",
      "KDMX-FM349_inf.wav\n",
      "KDMX-FM359_inf.wav\n",
      "KEGL-FM67_inf.wav\n",
      "KEGL-FM77_inf.wav\n",
      "FOXSPORTS27_inf.wav\n",
      "FOXSPORTS37_inf.wav\n",
      "KDMX-FM367_inf.wav\n",
      "KDMX-FM377_inf.wav\n",
      "FOXSPORTS309_inf.wav\n",
      "KEGL-FM107_inf.wav\n",
      "FOXSPORTS319_inf.wav\n",
      "KEGL-FM117_inf.wav\n",
      "KEGL-FM319_inf.wav\n",
      "FOXSPORTS117_inf.wav\n",
      "KEGL-FM309_inf.wav\n",
      "KEGL-FM7_inf.wav\n",
      "FOXSPORTS107_inf.wav\n",
      "KDMX-FM179_inf.wav\n",
      "KDMX-FM59_inf.wav\n",
      "KDMX-FM169_inf.wav\n",
      "KDMX-FM49_inf.wav\n",
      "FOXSPORTS19_inf.wav\n",
      "KEGL-FM49_inf.wav\n",
      "KEGL-FM59_inf.wav\n",
      "KDMX-FM299_inf.wav\n",
      "KDMX-FM289_inf.wav\n",
      "KDMX-FM417_inf.wav\n",
      "KDMX-FM407_inf.wav\n",
      "FOXSPORTS479_inf.wav\n",
      "FOXSPORTS469_inf.wav\n",
      "KEGL-FM469_inf.wav\n",
      "KEGL-FM479_inf.wav\n",
      "KEGL-FM537_inf.wav\n",
      "KEGL-FM527_inf.wav\n",
      "FOXSPORTS527_inf.wav\n",
      "FOXSPORTS537_inf.wav\n",
      "KEGL-FM247_inf.wav\n",
      "KEGL-FM257_inf.wav\n",
      "KDMX-FM239_inf.wav\n",
      "KDMX-FM229_inf.wav\n",
      "FOXSPORTS257_inf.wav\n",
      "FOXSPORTS247_inf.wav\n",
      "KDMX-FM317_inf.wav\n",
      "KDMX-FM307_inf.wav\n",
      "FOXSPORTS379_inf.wav\n",
      "KEGL-FM177_inf.wav\n",
      "FOXSPORTS369_inf.wav\n",
      "KEGL-FM167_inf.wav\n",
      "KEGL-FM369_inf.wav\n",
      "FOXSPORTS167_inf.wav\n",
      "KEGL-FM379_inf.wav\n",
      "FOXSPORTS177_inf.wav\n",
      "KDMX-FM109_inf.wav\n",
      "KDMX-FM29_inf.wav\n",
      "KDMX-FM119_inf.wav\n",
      "KDMX-FM39_inf.wav\n",
      "FOXSPORTS79_inf.wav\n",
      "FOXSPORTS69_inf.wav\n",
      "KEGL-FM39_inf.wav\n",
      "KEGL-FM29_inf.wav\n",
      "FOXSPORTS287_inf.wav\n",
      "FOXSPORTS297_inf.wav\n",
      "KEGL-FM297_inf.wav\n",
      "KEGL-FM287_inf.wav\n",
      "KDMX-FM467_inf.wav\n",
      "KDMX-FM477_inf.wav\n",
      "FOXSPORTS409_inf.wav\n",
      "FOXSPORTS419_inf.wav\n",
      "KEGL-FM419_inf.wav\n",
      "KEGL-FM409_inf.wav\n",
      "KDMX-FM539_inf.wav\n",
      "KDMX-FM529_inf.wav\n",
      "KEGL-FM99_inf.wav\n",
      "KEGL-FM89_inf.wav\n",
      "KDMX-FM89_inf.wav\n",
      "KDMX-FM99_inf.wav\n",
      "FOXSPORTS9_inf.wav\n",
      "KEGL-FM237_inf.wav\n",
      "KEGL-FM227_inf.wav\n",
      "KDMX-FM249_inf.wav\n",
      "KDMX-FM259_inf.wav\n",
      "FOXSPORTS227_inf.wav\n",
      "FOXSPORTS237_inf.wav\n",
      "FOXSPORTS487_inf.wav\n",
      "FOXSPORTS497_inf.wav\n",
      "KEGL-FM497_inf.wav\n",
      "KEGL-FM487_inf.wav\n",
      "FOXSPORTS209_inf.wav\n",
      "FOXSPORTS219_inf.wav\n",
      "KDMX-FM267_inf.wav\n",
      "KDMX-FM277_inf.wav\n",
      "KEGL-FM219_inf.wav\n",
      "KEGL-FM209_inf.wav\n",
      "KDMX-FM517_inf.wav\n",
      "KDMX-FM7_inf.wav\n",
      "KDMX-FM507_inf.wav\n",
      "KDMX-FM399_inf.wav\n",
      "KDMX-FM389_inf.wav\n",
      "KDMX-FM187_inf.wav\n",
      "KDMX-FM197_inf.wav\n",
      "KEGL-FM437_inf.wav\n",
      "KEGL-FM427_inf.wav\n",
      "FOXSPORTS427_inf.wav\n",
      "FOXSPORTS437_inf.wav\n",
      "KDMX-FM449_inf.wav\n",
      "KDMX-FM459_inf.wav\n",
      "KDMX-FM127_inf.wav\n",
      "KDMX-FM17_inf.wav\n",
      "KDMX-FM137_inf.wav\n",
      "FOXSPORTS149_inf.wav\n",
      "KEGL-FM347_inf.wav\n",
      "FOXSPORTS159_inf.wav\n",
      "KEGL-FM357_inf.wav\n",
      "KEGL-FM159_inf.wav\n",
      "FOXSPORTS357_inf.wav\n",
      "KEGL-FM149_inf.wav\n",
      "FOXSPORTS347_inf.wav\n",
      "KDMX-FM339_inf.wav\n",
      "KDMX-FM329_inf.wav\n",
      "KEGL-FM17_inf.wav\n",
      "FOXSPORTS57_inf.wav\n",
      "FOXSPORTS47_inf.wav\n"
>>>>>>> 31dff7b7
     ]
    }
   ],
   "source": [
    "# create features and append to a DataFrame\n",
    "df_train = pd.DataFrame()\n",
    "for audio_file in cleanwav:\n",
    "    print(audio_file)\n",
    "    audio_ts, sr= lr.load(audio_file, sr=sr_)\n",
    "    df_temp = train_model.extract_features_autoencoder(audio_ts=audio_ts, sr=sr)\n",
    "    df_temp['audio_file'] = audio_file\n",
    "    df_temp['audio_idx'] = df_temp.index.values\n",
    "    df_train = pd.concat([df_train, df_temp ], axis=0)"
   ],
   "metadata": {
    "collapsed": false,
    "pycharm": {
     "name": "#%%\n"
    }
   }
  },
  {
   "cell_type": "code",
   "execution_count": 4,
   "outputs": [],
   "source": [
    "df_train.to_pickle(aapp+'_train_data.pkl')"
   ],
   "metadata": {
    "collapsed": false,
    "pycharm": {
     "name": "#%%\n"
    }
   }
  },
  {
   "cell_type": "code",
   "execution_count": 5,
   "outputs": [],
   "source": [
    "# df_train = pd.read_pickle('train_data.pkl')"
   ],
   "metadata": {
    "collapsed": false,
    "pycharm": {
     "name": "#%%\n"
    }
   }
  },
  {
   "cell_type": "code",
   "execution_count": 6,
   "outputs": [],
   "source": [
    "id_cols = ['audio_file', 'audio_idx']\n",
    "feature_cols = list(set(df_train.columns) - set(id_cols))"
   ],
   "metadata": {
    "collapsed": false,
    "pycharm": {
     "name": "#%%\n"
    }
   }
  },
  {
   "cell_type": "code",
   "execution_count": 7,
   "outputs": [
    {
     "data": {
<<<<<<< HEAD
      "text/plain": "     feature_1  feature_2  feature_3  feature_4  feature_5  feature_6  \\\n4     0.156479   1.672886   5.182564   5.551458   3.699408   6.156624   \n5     0.107535   2.537602  17.305208  11.643184   2.006175  18.889177   \n6     0.009574   4.011597  26.132801  13.529487   0.845595  25.513981   \n7     0.018439   4.316293  36.117489  24.909208   1.885569  14.894025   \n8     0.012057   2.668234  43.239403  51.614162   4.751110   3.998047   \n..         ...        ...        ...        ...        ...        ...   \n857   0.000899   0.002112   0.005277   0.009001   0.030598   0.028017   \n858   0.002003   0.002986   0.001380   0.003409   0.043919   0.055687   \n859   0.000901   0.002311   0.003125   0.007483   0.059777   0.084669   \n860   0.000875   0.000645   0.001701   0.015502   0.070006   0.027290   \n861   0.001744   0.002374   0.001484   0.011324   0.057807   0.025108   \n\n      feature_7   feature_8  feature_9  feature_10  ...   feature_633  \\\n4      5.895339    1.320014   0.703868    0.789639  ...  5.350410e-09   \n5     23.068369    0.945396   0.755706    5.202226  ...  6.675677e-09   \n6     52.980659    4.086813   0.734454   13.342801  ...  3.972076e-09   \n7     99.801865   37.618896   2.200423   11.534718  ...  3.114539e-10   \n8    100.892738  132.501617  23.784758    6.126424  ...  3.561753e-11   \n..          ...         ...        ...         ...  ...           ...   \n857    0.023791    0.032156   0.056175    0.062818  ...  4.473786e-10   \n858    0.026087    0.098010   0.222408    0.057463  ...  2.566267e-10   \n859    0.069214    0.089946   0.172204    0.074682  ...  7.937940e-10   \n860    0.091497    0.046801   0.020903    0.015689  ...  2.628095e-07   \n861    0.034373    0.025133   0.003469    0.003141  ...  3.533829e-06   \n\n      feature_634   feature_635   feature_636   feature_637   feature_638  \\\n4    1.049699e-09  2.925657e-10  3.009140e-10  2.536475e-10  4.081990e-10   \n5    1.341658e-09  3.873960e-10  4.688402e-10  2.833254e-10  3.745491e-10   \n6    8.665728e-10  2.834988e-10  2.845454e-10  2.242422e-10  2.816106e-10   \n7    2.543861e-10  1.334667e-10  6.682423e-11  1.222451e-10  1.419644e-10   \n8    2.816698e-11  7.230779e-11  5.338713e-12  6.697259e-11  6.009226e-11   \n..            ...           ...           ...           ...           ...   \n857  3.132754e-13  2.721248e-13  1.875032e-13  4.116247e-13  1.232804e-13   \n858  7.964242e-14  8.259779e-14  4.135196e-14  6.962612e-14  5.363387e-14   \n859  6.005446e-14  7.140828e-14  7.361166e-14  4.197292e-14  5.780236e-14   \n860  2.498753e-07  2.429229e-07  2.371534e-07  2.328058e-07  2.290468e-07   \n861  3.383522e-06  3.289397e-06  3.211634e-06  3.152477e-06  3.101723e-06   \n\n      feature_639   feature_640  \\\n4    3.773988e-10  1.402298e-11   \n5    4.072206e-10  2.000033e-11   \n6    3.162146e-10  1.857806e-11   \n7    1.325815e-10  1.061936e-11   \n8    2.972199e-11  5.009898e-12   \n..            ...           ...   \n857  1.878232e-13  1.293975e-13   \n858  8.299074e-14  4.611510e-14   \n859  5.332722e-14  5.198192e-14   \n860  2.263846e-07  2.247680e-07   \n861  3.065785e-06  3.043831e-06   \n\n                                            audio_file  audio_idx  \n4    /Users/langchenfan/Documents/Radio Anomaly Det...          4  \n5    /Users/langchenfan/Documents/Radio Anomaly Det...          5  \n6    /Users/langchenfan/Documents/Radio Anomaly Det...          6  \n7    /Users/langchenfan/Documents/Radio Anomaly Det...          7  \n8    /Users/langchenfan/Documents/Radio Anomaly Det...          8  \n..                                                 ...        ...  \n857  /Users/langchenfan/Documents/Radio Anomaly Det...        857  \n858  /Users/langchenfan/Documents/Radio Anomaly Det...        858  \n859  /Users/langchenfan/Documents/Radio Anomaly Det...        859  \n860  /Users/langchenfan/Documents/Radio Anomaly Det...        860  \n861  /Users/langchenfan/Documents/Radio Anomaly Det...        861  \n\n[277992 rows x 642 columns]",
      "text/html": "<div>\n<style scoped>\n    .dataframe tbody tr th:only-of-type {\n        vertical-align: middle;\n    }\n\n    .dataframe tbody tr th {\n        vertical-align: top;\n    }\n\n    .dataframe thead th {\n        text-align: right;\n    }\n</style>\n<table border=\"1\" class=\"dataframe\">\n  <thead>\n    <tr style=\"text-align: right;\">\n      <th></th>\n      <th>feature_1</th>\n      <th>feature_2</th>\n      <th>feature_3</th>\n      <th>feature_4</th>\n      <th>feature_5</th>\n      <th>feature_6</th>\n      <th>feature_7</th>\n      <th>feature_8</th>\n      <th>feature_9</th>\n      <th>feature_10</th>\n      <th>...</th>\n      <th>feature_633</th>\n      <th>feature_634</th>\n      <th>feature_635</th>\n      <th>feature_636</th>\n      <th>feature_637</th>\n      <th>feature_638</th>\n      <th>feature_639</th>\n      <th>feature_640</th>\n      <th>audio_file</th>\n      <th>audio_idx</th>\n    </tr>\n  </thead>\n  <tbody>\n    <tr>\n      <th>4</th>\n      <td>0.156479</td>\n      <td>1.672886</td>\n      <td>5.182564</td>\n      <td>5.551458</td>\n      <td>3.699408</td>\n      <td>6.156624</td>\n      <td>5.895339</td>\n      <td>1.320014</td>\n      <td>0.703868</td>\n      <td>0.789639</td>\n      <td>...</td>\n      <td>5.350410e-09</td>\n      <td>1.049699e-09</td>\n      <td>2.925657e-10</td>\n      <td>3.009140e-10</td>\n      <td>2.536475e-10</td>\n      <td>4.081990e-10</td>\n      <td>3.773988e-10</td>\n      <td>1.402298e-11</td>\n      <td>/Users/langchenfan/Documents/Radio Anomaly Det...</td>\n      <td>4</td>\n    </tr>\n    <tr>\n      <th>5</th>\n      <td>0.107535</td>\n      <td>2.537602</td>\n      <td>17.305208</td>\n      <td>11.643184</td>\n      <td>2.006175</td>\n      <td>18.889177</td>\n      <td>23.068369</td>\n      <td>0.945396</td>\n      <td>0.755706</td>\n      <td>5.202226</td>\n      <td>...</td>\n      <td>6.675677e-09</td>\n      <td>1.341658e-09</td>\n      <td>3.873960e-10</td>\n      <td>4.688402e-10</td>\n      <td>2.833254e-10</td>\n      <td>3.745491e-10</td>\n      <td>4.072206e-10</td>\n      <td>2.000033e-11</td>\n      <td>/Users/langchenfan/Documents/Radio Anomaly Det...</td>\n      <td>5</td>\n    </tr>\n    <tr>\n      <th>6</th>\n      <td>0.009574</td>\n      <td>4.011597</td>\n      <td>26.132801</td>\n      <td>13.529487</td>\n      <td>0.845595</td>\n      <td>25.513981</td>\n      <td>52.980659</td>\n      <td>4.086813</td>\n      <td>0.734454</td>\n      <td>13.342801</td>\n      <td>...</td>\n      <td>3.972076e-09</td>\n      <td>8.665728e-10</td>\n      <td>2.834988e-10</td>\n      <td>2.845454e-10</td>\n      <td>2.242422e-10</td>\n      <td>2.816106e-10</td>\n      <td>3.162146e-10</td>\n      <td>1.857806e-11</td>\n      <td>/Users/langchenfan/Documents/Radio Anomaly Det...</td>\n      <td>6</td>\n    </tr>\n    <tr>\n      <th>7</th>\n      <td>0.018439</td>\n      <td>4.316293</td>\n      <td>36.117489</td>\n      <td>24.909208</td>\n      <td>1.885569</td>\n      <td>14.894025</td>\n      <td>99.801865</td>\n      <td>37.618896</td>\n      <td>2.200423</td>\n      <td>11.534718</td>\n      <td>...</td>\n      <td>3.114539e-10</td>\n      <td>2.543861e-10</td>\n      <td>1.334667e-10</td>\n      <td>6.682423e-11</td>\n      <td>1.222451e-10</td>\n      <td>1.419644e-10</td>\n      <td>1.325815e-10</td>\n      <td>1.061936e-11</td>\n      <td>/Users/langchenfan/Documents/Radio Anomaly Det...</td>\n      <td>7</td>\n    </tr>\n    <tr>\n      <th>8</th>\n      <td>0.012057</td>\n      <td>2.668234</td>\n      <td>43.239403</td>\n      <td>51.614162</td>\n      <td>4.751110</td>\n      <td>3.998047</td>\n      <td>100.892738</td>\n      <td>132.501617</td>\n      <td>23.784758</td>\n      <td>6.126424</td>\n      <td>...</td>\n      <td>3.561753e-11</td>\n      <td>2.816698e-11</td>\n      <td>7.230779e-11</td>\n      <td>5.338713e-12</td>\n      <td>6.697259e-11</td>\n      <td>6.009226e-11</td>\n      <td>2.972199e-11</td>\n      <td>5.009898e-12</td>\n      <td>/Users/langchenfan/Documents/Radio Anomaly Det...</td>\n      <td>8</td>\n    </tr>\n    <tr>\n      <th>...</th>\n      <td>...</td>\n      <td>...</td>\n      <td>...</td>\n      <td>...</td>\n      <td>...</td>\n      <td>...</td>\n      <td>...</td>\n      <td>...</td>\n      <td>...</td>\n      <td>...</td>\n      <td>...</td>\n      <td>...</td>\n      <td>...</td>\n      <td>...</td>\n      <td>...</td>\n      <td>...</td>\n      <td>...</td>\n      <td>...</td>\n      <td>...</td>\n      <td>...</td>\n      <td>...</td>\n    </tr>\n    <tr>\n      <th>857</th>\n      <td>0.000899</td>\n      <td>0.002112</td>\n      <td>0.005277</td>\n      <td>0.009001</td>\n      <td>0.030598</td>\n      <td>0.028017</td>\n      <td>0.023791</td>\n      <td>0.032156</td>\n      <td>0.056175</td>\n      <td>0.062818</td>\n      <td>...</td>\n      <td>4.473786e-10</td>\n      <td>3.132754e-13</td>\n      <td>2.721248e-13</td>\n      <td>1.875032e-13</td>\n      <td>4.116247e-13</td>\n      <td>1.232804e-13</td>\n      <td>1.878232e-13</td>\n      <td>1.293975e-13</td>\n      <td>/Users/langchenfan/Documents/Radio Anomaly Det...</td>\n      <td>857</td>\n    </tr>\n    <tr>\n      <th>858</th>\n      <td>0.002003</td>\n      <td>0.002986</td>\n      <td>0.001380</td>\n      <td>0.003409</td>\n      <td>0.043919</td>\n      <td>0.055687</td>\n      <td>0.026087</td>\n      <td>0.098010</td>\n      <td>0.222408</td>\n      <td>0.057463</td>\n      <td>...</td>\n      <td>2.566267e-10</td>\n      <td>7.964242e-14</td>\n      <td>8.259779e-14</td>\n      <td>4.135196e-14</td>\n      <td>6.962612e-14</td>\n      <td>5.363387e-14</td>\n      <td>8.299074e-14</td>\n      <td>4.611510e-14</td>\n      <td>/Users/langchenfan/Documents/Radio Anomaly Det...</td>\n      <td>858</td>\n    </tr>\n    <tr>\n      <th>859</th>\n      <td>0.000901</td>\n      <td>0.002311</td>\n      <td>0.003125</td>\n      <td>0.007483</td>\n      <td>0.059777</td>\n      <td>0.084669</td>\n      <td>0.069214</td>\n      <td>0.089946</td>\n      <td>0.172204</td>\n      <td>0.074682</td>\n      <td>...</td>\n      <td>7.937940e-10</td>\n      <td>6.005446e-14</td>\n      <td>7.140828e-14</td>\n      <td>7.361166e-14</td>\n      <td>4.197292e-14</td>\n      <td>5.780236e-14</td>\n      <td>5.332722e-14</td>\n      <td>5.198192e-14</td>\n      <td>/Users/langchenfan/Documents/Radio Anomaly Det...</td>\n      <td>859</td>\n    </tr>\n    <tr>\n      <th>860</th>\n      <td>0.000875</td>\n      <td>0.000645</td>\n      <td>0.001701</td>\n      <td>0.015502</td>\n      <td>0.070006</td>\n      <td>0.027290</td>\n      <td>0.091497</td>\n      <td>0.046801</td>\n      <td>0.020903</td>\n      <td>0.015689</td>\n      <td>...</td>\n      <td>2.628095e-07</td>\n      <td>2.498753e-07</td>\n      <td>2.429229e-07</td>\n      <td>2.371534e-07</td>\n      <td>2.328058e-07</td>\n      <td>2.290468e-07</td>\n      <td>2.263846e-07</td>\n      <td>2.247680e-07</td>\n      <td>/Users/langchenfan/Documents/Radio Anomaly Det...</td>\n      <td>860</td>\n    </tr>\n    <tr>\n      <th>861</th>\n      <td>0.001744</td>\n      <td>0.002374</td>\n      <td>0.001484</td>\n      <td>0.011324</td>\n      <td>0.057807</td>\n      <td>0.025108</td>\n      <td>0.034373</td>\n      <td>0.025133</td>\n      <td>0.003469</td>\n      <td>0.003141</td>\n      <td>...</td>\n      <td>3.533829e-06</td>\n      <td>3.383522e-06</td>\n      <td>3.289397e-06</td>\n      <td>3.211634e-06</td>\n      <td>3.152477e-06</td>\n      <td>3.101723e-06</td>\n      <td>3.065785e-06</td>\n      <td>3.043831e-06</td>\n      <td>/Users/langchenfan/Documents/Radio Anomaly Det...</td>\n      <td>861</td>\n    </tr>\n  </tbody>\n</table>\n<p>277992 rows × 642 columns</p>\n</div>"
=======
      "text/plain": "     feature_1  feature_2  feature_3  feature_4  feature_5   feature_6  \\\n4     0.327078   0.384335   0.339443   0.842795   4.645612   22.110916   \n5     0.122468   0.124863   0.057693   0.322851   5.444322   65.595810   \n6     0.001431   0.001828   0.001973   0.103889  11.191648   99.829224   \n7     0.000904   0.002580   0.001171   0.021285  12.051988  108.581192   \n8     0.003236   0.011110   0.021731   0.057542  10.346906  109.439224   \n..         ...        ...        ...        ...        ...         ...   \n857   0.001937   0.096866   0.607264   1.302632   2.595107   20.091198   \n858   0.012181   0.601900   5.020729   6.949769   2.979489   20.034277   \n859   0.010600   0.847415   7.460706  12.265512   6.384730   39.735664   \n860   0.007163   0.897832   3.646344   3.157603   4.367939   21.475815   \n861   0.002151   1.436809   7.864433   4.500092   1.940717    6.094805   \n\n      feature_7  feature_8  feature_9  feature_10  ...   feature_633  \\\n4     29.827007   6.260684   1.018023    2.007192  ...  2.020920e-09   \n5     69.857185   2.998576   0.181803    0.590291  ...  2.476521e-09   \n6     62.123962   0.151063   0.068014    0.077047  ...  2.832289e-09   \n7     64.330063   0.184444   0.194675    0.238484  ...  1.368641e-08   \n8     71.662994   0.242901   0.116133    0.168213  ...  4.254539e-08   \n..          ...        ...        ...         ...  ...           ...   \n857   35.728054  20.225445   3.858782    2.203769  ...  2.340837e-09   \n858   40.274826  13.546665   4.455758    4.199776  ...  2.338514e-09   \n859  112.185890  24.082947   4.684467    3.919962  ...  2.715194e-09   \n860   67.448288  23.553400   5.375798    4.543712  ...  2.922356e-05   \n861   19.298063  10.366763   3.736054    3.158760  ...  3.959706e-04   \n\n      feature_634   feature_635   feature_636   feature_637   feature_638  \\\n4    1.666783e-09  1.644386e-09  2.049729e-09  1.533129e-09  1.074889e-09   \n5    2.332397e-09  1.554772e-09  1.833447e-09  1.106505e-09  9.879851e-10   \n6    2.654956e-09  1.554957e-09  1.503331e-09  9.125420e-10  6.616438e-10   \n7    1.708652e-09  1.453376e-09  1.693826e-09  1.183740e-09  7.114555e-10   \n8    1.963286e-09  1.450099e-09  1.611055e-09  1.241624e-09  6.402365e-10   \n..            ...           ...           ...           ...           ...   \n857  2.964650e-09  2.822403e-09  3.330585e-09  2.493766e-09  1.107566e-09   \n858  2.859966e-09  2.549299e-09  2.706321e-09  2.314980e-09  7.387141e-10   \n859  2.796980e-09  2.667513e-09  1.733745e-09  2.139334e-09  9.204558e-10   \n860  2.833357e-05  2.753982e-05  2.687784e-05  2.636836e-05  2.595281e-05   \n861  3.838533e-04  3.730734e-04  3.640943e-04  3.571750e-04  3.515414e-04   \n\n      feature_639   feature_640           audio_file  audio_idx  \n4    1.628949e-10  8.780408e-12  FOXSPORTS99_inf.wav          4  \n5    1.347133e-10  8.886353e-12  FOXSPORTS99_inf.wav          5  \n6    1.277419e-10  8.969373e-12  FOXSPORTS99_inf.wav          6  \n7    9.641018e-11  9.547394e-12  FOXSPORTS99_inf.wav          7  \n8    8.963253e-11  4.764719e-12  FOXSPORTS99_inf.wav          8  \n..            ...           ...                  ...        ...  \n857  2.146643e-10  1.293068e-11  FOXSPORTS47_inf.wav        857  \n858  1.782017e-10  8.483107e-12  FOXSPORTS47_inf.wav        858  \n859  1.841027e-10  6.887750e-12  FOXSPORTS47_inf.wav        859  \n860  2.563623e-05  2.544156e-05  FOXSPORTS47_inf.wav        860  \n861  3.472686e-04  3.446340e-04  FOXSPORTS47_inf.wav        861  \n\n[277992 rows x 642 columns]",
      "text/html": "<div>\n<style scoped>\n    .dataframe tbody tr th:only-of-type {\n        vertical-align: middle;\n    }\n\n    .dataframe tbody tr th {\n        vertical-align: top;\n    }\n\n    .dataframe thead th {\n        text-align: right;\n    }\n</style>\n<table border=\"1\" class=\"dataframe\">\n  <thead>\n    <tr style=\"text-align: right;\">\n      <th></th>\n      <th>feature_1</th>\n      <th>feature_2</th>\n      <th>feature_3</th>\n      <th>feature_4</th>\n      <th>feature_5</th>\n      <th>feature_6</th>\n      <th>feature_7</th>\n      <th>feature_8</th>\n      <th>feature_9</th>\n      <th>feature_10</th>\n      <th>...</th>\n      <th>feature_633</th>\n      <th>feature_634</th>\n      <th>feature_635</th>\n      <th>feature_636</th>\n      <th>feature_637</th>\n      <th>feature_638</th>\n      <th>feature_639</th>\n      <th>feature_640</th>\n      <th>audio_file</th>\n      <th>audio_idx</th>\n    </tr>\n  </thead>\n  <tbody>\n    <tr>\n      <th>4</th>\n      <td>0.327078</td>\n      <td>0.384335</td>\n      <td>0.339443</td>\n      <td>0.842795</td>\n      <td>4.645612</td>\n      <td>22.110916</td>\n      <td>29.827007</td>\n      <td>6.260684</td>\n      <td>1.018023</td>\n      <td>2.007192</td>\n      <td>...</td>\n      <td>2.020920e-09</td>\n      <td>1.666783e-09</td>\n      <td>1.644386e-09</td>\n      <td>2.049729e-09</td>\n      <td>1.533129e-09</td>\n      <td>1.074889e-09</td>\n      <td>1.628949e-10</td>\n      <td>8.780408e-12</td>\n      <td>FOXSPORTS99_inf.wav</td>\n      <td>4</td>\n    </tr>\n    <tr>\n      <th>5</th>\n      <td>0.122468</td>\n      <td>0.124863</td>\n      <td>0.057693</td>\n      <td>0.322851</td>\n      <td>5.444322</td>\n      <td>65.595810</td>\n      <td>69.857185</td>\n      <td>2.998576</td>\n      <td>0.181803</td>\n      <td>0.590291</td>\n      <td>...</td>\n      <td>2.476521e-09</td>\n      <td>2.332397e-09</td>\n      <td>1.554772e-09</td>\n      <td>1.833447e-09</td>\n      <td>1.106505e-09</td>\n      <td>9.879851e-10</td>\n      <td>1.347133e-10</td>\n      <td>8.886353e-12</td>\n      <td>FOXSPORTS99_inf.wav</td>\n      <td>5</td>\n    </tr>\n    <tr>\n      <th>6</th>\n      <td>0.001431</td>\n      <td>0.001828</td>\n      <td>0.001973</td>\n      <td>0.103889</td>\n      <td>11.191648</td>\n      <td>99.829224</td>\n      <td>62.123962</td>\n      <td>0.151063</td>\n      <td>0.068014</td>\n      <td>0.077047</td>\n      <td>...</td>\n      <td>2.832289e-09</td>\n      <td>2.654956e-09</td>\n      <td>1.554957e-09</td>\n      <td>1.503331e-09</td>\n      <td>9.125420e-10</td>\n      <td>6.616438e-10</td>\n      <td>1.277419e-10</td>\n      <td>8.969373e-12</td>\n      <td>FOXSPORTS99_inf.wav</td>\n      <td>6</td>\n    </tr>\n    <tr>\n      <th>7</th>\n      <td>0.000904</td>\n      <td>0.002580</td>\n      <td>0.001171</td>\n      <td>0.021285</td>\n      <td>12.051988</td>\n      <td>108.581192</td>\n      <td>64.330063</td>\n      <td>0.184444</td>\n      <td>0.194675</td>\n      <td>0.238484</td>\n      <td>...</td>\n      <td>1.368641e-08</td>\n      <td>1.708652e-09</td>\n      <td>1.453376e-09</td>\n      <td>1.693826e-09</td>\n      <td>1.183740e-09</td>\n      <td>7.114555e-10</td>\n      <td>9.641018e-11</td>\n      <td>9.547394e-12</td>\n      <td>FOXSPORTS99_inf.wav</td>\n      <td>7</td>\n    </tr>\n    <tr>\n      <th>8</th>\n      <td>0.003236</td>\n      <td>0.011110</td>\n      <td>0.021731</td>\n      <td>0.057542</td>\n      <td>10.346906</td>\n      <td>109.439224</td>\n      <td>71.662994</td>\n      <td>0.242901</td>\n      <td>0.116133</td>\n      <td>0.168213</td>\n      <td>...</td>\n      <td>4.254539e-08</td>\n      <td>1.963286e-09</td>\n      <td>1.450099e-09</td>\n      <td>1.611055e-09</td>\n      <td>1.241624e-09</td>\n      <td>6.402365e-10</td>\n      <td>8.963253e-11</td>\n      <td>4.764719e-12</td>\n      <td>FOXSPORTS99_inf.wav</td>\n      <td>8</td>\n    </tr>\n    <tr>\n      <th>...</th>\n      <td>...</td>\n      <td>...</td>\n      <td>...</td>\n      <td>...</td>\n      <td>...</td>\n      <td>...</td>\n      <td>...</td>\n      <td>...</td>\n      <td>...</td>\n      <td>...</td>\n      <td>...</td>\n      <td>...</td>\n      <td>...</td>\n      <td>...</td>\n      <td>...</td>\n      <td>...</td>\n      <td>...</td>\n      <td>...</td>\n      <td>...</td>\n      <td>...</td>\n      <td>...</td>\n    </tr>\n    <tr>\n      <th>857</th>\n      <td>0.001937</td>\n      <td>0.096866</td>\n      <td>0.607264</td>\n      <td>1.302632</td>\n      <td>2.595107</td>\n      <td>20.091198</td>\n      <td>35.728054</td>\n      <td>20.225445</td>\n      <td>3.858782</td>\n      <td>2.203769</td>\n      <td>...</td>\n      <td>2.340837e-09</td>\n      <td>2.964650e-09</td>\n      <td>2.822403e-09</td>\n      <td>3.330585e-09</td>\n      <td>2.493766e-09</td>\n      <td>1.107566e-09</td>\n      <td>2.146643e-10</td>\n      <td>1.293068e-11</td>\n      <td>FOXSPORTS47_inf.wav</td>\n      <td>857</td>\n    </tr>\n    <tr>\n      <th>858</th>\n      <td>0.012181</td>\n      <td>0.601900</td>\n      <td>5.020729</td>\n      <td>6.949769</td>\n      <td>2.979489</td>\n      <td>20.034277</td>\n      <td>40.274826</td>\n      <td>13.546665</td>\n      <td>4.455758</td>\n      <td>4.199776</td>\n      <td>...</td>\n      <td>2.338514e-09</td>\n      <td>2.859966e-09</td>\n      <td>2.549299e-09</td>\n      <td>2.706321e-09</td>\n      <td>2.314980e-09</td>\n      <td>7.387141e-10</td>\n      <td>1.782017e-10</td>\n      <td>8.483107e-12</td>\n      <td>FOXSPORTS47_inf.wav</td>\n      <td>858</td>\n    </tr>\n    <tr>\n      <th>859</th>\n      <td>0.010600</td>\n      <td>0.847415</td>\n      <td>7.460706</td>\n      <td>12.265512</td>\n      <td>6.384730</td>\n      <td>39.735664</td>\n      <td>112.185890</td>\n      <td>24.082947</td>\n      <td>4.684467</td>\n      <td>3.919962</td>\n      <td>...</td>\n      <td>2.715194e-09</td>\n      <td>2.796980e-09</td>\n      <td>2.667513e-09</td>\n      <td>1.733745e-09</td>\n      <td>2.139334e-09</td>\n      <td>9.204558e-10</td>\n      <td>1.841027e-10</td>\n      <td>6.887750e-12</td>\n      <td>FOXSPORTS47_inf.wav</td>\n      <td>859</td>\n    </tr>\n    <tr>\n      <th>860</th>\n      <td>0.007163</td>\n      <td>0.897832</td>\n      <td>3.646344</td>\n      <td>3.157603</td>\n      <td>4.367939</td>\n      <td>21.475815</td>\n      <td>67.448288</td>\n      <td>23.553400</td>\n      <td>5.375798</td>\n      <td>4.543712</td>\n      <td>...</td>\n      <td>2.922356e-05</td>\n      <td>2.833357e-05</td>\n      <td>2.753982e-05</td>\n      <td>2.687784e-05</td>\n      <td>2.636836e-05</td>\n      <td>2.595281e-05</td>\n      <td>2.563623e-05</td>\n      <td>2.544156e-05</td>\n      <td>FOXSPORTS47_inf.wav</td>\n      <td>860</td>\n    </tr>\n    <tr>\n      <th>861</th>\n      <td>0.002151</td>\n      <td>1.436809</td>\n      <td>7.864433</td>\n      <td>4.500092</td>\n      <td>1.940717</td>\n      <td>6.094805</td>\n      <td>19.298063</td>\n      <td>10.366763</td>\n      <td>3.736054</td>\n      <td>3.158760</td>\n      <td>...</td>\n      <td>3.959706e-04</td>\n      <td>3.838533e-04</td>\n      <td>3.730734e-04</td>\n      <td>3.640943e-04</td>\n      <td>3.571750e-04</td>\n      <td>3.515414e-04</td>\n      <td>3.472686e-04</td>\n      <td>3.446340e-04</td>\n      <td>FOXSPORTS47_inf.wav</td>\n      <td>861</td>\n    </tr>\n  </tbody>\n</table>\n<p>277992 rows × 642 columns</p>\n</div>"
>>>>>>> 31dff7b7
     },
     "execution_count": 7,
     "metadata": {},
     "output_type": "execute_result"
    }
   ],
   "source": [
    "df_train"
   ],
   "metadata": {
    "collapsed": false,
    "pycharm": {
     "name": "#%%\n"
    }
   }
  },
  {
   "cell_type": "code",
   "execution_count": 8,
   "outputs": [],
   "source": [
    "from sklearn.model_selection import train_test_split\n",
    "VALIDATE_SIZE = 0.2\n",
    "RANDOM_SEED = 42\n",
    "# train // validate - no labels since they're all clean anyway\n",
    "X_train, X_validate = train_test_split(df_train[feature_cols], test_size=VALIDATE_SIZE, random_state=RANDOM_SEED )"
   ],
   "metadata": {
    "collapsed": false,
    "pycharm": {
     "name": "#%%\n"
    }
   }
  },
  {
   "cell_type": "code",
   "execution_count": 9,
   "outputs": [],
   "source": [
    "from sklearn.preprocessing import Normalizer, MinMaxScaler\n",
    "from sklearn.pipeline import Pipeline\n",
    "\n",
    "# configure our pipeline\n",
    "pipeline = Pipeline([('normalizer', Normalizer()),\n",
    "                     ('scaler', MinMaxScaler())])"
   ],
   "metadata": {
    "collapsed": false,
    "pycharm": {
     "name": "#%%\n"
    }
   }
  },
  {
   "cell_type": "code",
   "execution_count": 10,
   "outputs": [],
   "source": [
    "from sklearn.preprocessing import MinMaxScaler\n",
    "pipeline.fit(X_train)\n",
    "X_train_transformed = pd.DataFrame(pipeline.transform(X_train), columns=X_train.columns, index=X_train.index)\n",
    "X_validate_transformed = pd.DataFrame(pipeline.transform(X_validate), columns=X_validate.columns, index=X_validate.index)"
   ],
   "metadata": {
    "collapsed": false,
    "pycharm": {
     "name": "#%%\n"
    }
   }
  },
  {
   "cell_type": "code",
   "execution_count": 11,
   "outputs": [
    {
     "name": "stderr",
     "output_type": "stream",
     "text": [
      "2022-11-30 14:29:52.319577: I tensorflow/core/platform/cpu_feature_guard.cc:193] This TensorFlow binary is optimized with oneAPI Deep Neural Network Library (oneDNN) to use the following CPU instructions in performance-critical operations:  AVX2 FMA\n",
      "To enable them in other operations, rebuild TensorFlow with the appropriate compiler flags.\n"
     ]
    },
    {
     "name": "stdout",
     "output_type": "stream",
     "text": [
<<<<<<< HEAD
      "Metal device set to: Apple M1 Pro\n"
     ]
    },
    {
     "name": "stderr",
     "output_type": "stream",
     "text": [
      "2022-11-30 15:25:09.883179: I tensorflow/core/common_runtime/pluggable_device/pluggable_device_factory.cc:306] Could not identify NUMA node of platform GPU ID 0, defaulting to 0. Your kernel may not have been built with NUMA support.\n",
      "2022-11-30 15:25:09.883358: I tensorflow/core/common_runtime/pluggable_device/pluggable_device_factory.cc:272] Created TensorFlow device (/job:localhost/replica:0/task:0/device:GPU:0 with 0 MB memory) -> physical PluggableDevice (device: 0, name: METAL, pci bus id: <undefined>)\n"
     ]
    },
    {
     "name": "stdout",
     "output_type": "stream",
     "text": [
=======
>>>>>>> 31dff7b7
      "Model: \"sequential\"\n",
      "_________________________________________________________________\n",
      " Layer (type)                Output Shape              Param #   \n",
      "=================================================================\n",
      " dense (Dense)               (None, 640)               410240    \n",
      "                                                                 \n",
      " dense_1 (Dense)             (None, 128)               82048     \n",
      "                                                                 \n",
      " dense_2 (Dense)             (None, 128)               16512     \n",
      "                                                                 \n",
      " dense_3 (Dense)             (None, 128)               16512     \n",
      "                                                                 \n",
      " dense_4 (Dense)             (None, 128)               16512     \n",
      "                                                                 \n",
      " dense_5 (Dense)             (None, 32)                4128      \n",
      "                                                                 \n",
      " dense_6 (Dense)             (None, 128)               4224      \n",
      "                                                                 \n",
      " dense_7 (Dense)             (None, 128)               16512     \n",
      "                                                                 \n",
      " dense_8 (Dense)             (None, 128)               16512     \n",
      "                                                                 \n",
      " dense_9 (Dense)             (None, 128)               16512     \n",
      "                                                                 \n",
      " dense_10 (Dense)            (None, 640)               82560     \n",
      "                                                                 \n",
      "=================================================================\n",
      "Total params: 682,272\n",
      "Trainable params: 682,272\n",
      "Non-trainable params: 0\n",
      "_________________________________________________________________\n"
     ]
    }
   ],
   "source": [
    "import tensorflow as tf\n",
    "\n",
    "# setup nn architecture\n",
    "\n",
    "# data dimensions // hyperparameters\n",
    "input_dim = X_train_transformed.shape[1]\n",
    "BATCH_SIZE = 256\n",
    "EPOCHS = 100\n",
    "\n",
    "# https://keras.io/layers/core/\n",
    "autoencoder = tf.keras.models.Sequential([\n",
    "\n",
    "    # deconstruct / encode\n",
    "    tf.keras.layers.Dense(input_dim, activation='elu', input_shape=(input_dim,)),\n",
    "    tf.keras.layers.Dense(128, activation='elu'),\n",
    "    tf.keras.layers.Dense(128, activation='elu'),\n",
    "    tf.keras.layers.Dense(128, activation='elu'),\n",
    "    tf.keras.layers.Dense(128, activation='elu'),\n",
    "    tf.keras.layers.Dense(32, activation='elu'),\n",
    "\n",
    "    # reconstruction / decode\n",
    "    tf.keras.layers.Dense(128, activation='elu'),\n",
    "    tf.keras.layers.Dense(128, activation='elu'),\n",
    "    tf.keras.layers.Dense(128, activation='elu'),\n",
    "    tf.keras.layers.Dense(128, activation='elu'),\n",
    "    tf.keras.layers.Dense(input_dim, activation='elu')\n",
    "\n",
    "])\n",
    "\n",
    "# opt = tf.keras.optimizers.Adam(learning_rate=1e-03)\n",
    "# https://keras.io/api/models/model_training_apis/\n",
    "autoencoder.compile(optimizer=\"adam\",\n",
    "                    loss=\"mse\",\n",
    "                    metrics=[\"acc\"])\n",
    "\n",
    "# print an overview of our model\n",
    "autoencoder.summary();"
   ],
   "metadata": {
    "collapsed": false,
    "pycharm": {
     "name": "#%%\n"
    }
   }
  },
  {
   "cell_type": "code",
   "execution_count": 12,
   "outputs": [
    {
     "name": "stdout",
     "output_type": "stream",
     "text": [
      "WARNING:tensorflow:`batch_size` is no longer needed in the `TensorBoard` Callback and will be ignored in TensorFlow 2.0.\n"
     ]
    }
   ],
   "source": [
    "# Callbacks\n",
    "from datetime import datetime\n",
    "\n",
    "# current date and time\n",
    "yyyymmddHHMM = datetime.now().strftime('%Y%m%d%H%M')\n",
    "\n",
    "# new folder for a new run\n",
    "log_subdir = f'{yyyymmddHHMM}_batch{BATCH_SIZE}_layers{len(autoencoder.layers)}'\n",
    "\n",
    "# define our early stopping\n",
    "early_stop = tf.keras.callbacks.EarlyStopping(\n",
    "    monitor='val_loss',\n",
    "    min_delta=0.0001,\n",
    "    patience=10,\n",
    "    verbose=1,\n",
    "    mode='min',\n",
    "    restore_best_weights=True\n",
    ")\n",
    "\n",
    "save_model = tf.keras.callbacks.ModelCheckpoint(\n",
    "    filepath=aapp+'_autoencoder_best_weights.hdf5',\n",
    "    save_best_only=True,\n",
    "    monitor='val_loss',\n",
    "    verbose=0,\n",
    "    mode='min'\n",
    ")\n",
    "\n",
    "tensorboard = tf.keras.callbacks.TensorBoard(\n",
    "    f'logs/{log_subdir}',\n",
    "    batch_size=BATCH_SIZE,\n",
    "    update_freq='batch'\n",
    ")\n",
    "\n",
    "# callbacks argument only takes a list\n",
    "cb = [early_stop, save_model, tensorboard]"
   ],
   "metadata": {
    "collapsed": false,
    "pycharm": {
     "name": "#%%\n"
    }
   }
  },
  {
   "cell_type": "code",
   "execution_count": 13,
   "outputs": [
    {
     "name": "stdout",
     "output_type": "stream",
     "text": [
<<<<<<< HEAD
      "Epoch 1/100\n"
     ]
    },
    {
     "name": "stderr",
     "output_type": "stream",
     "text": [
      "2022-11-30 15:25:12.896939: W tensorflow/core/platform/profile_utils/cpu_utils.cc:128] Failed to get CPU frequency: 0 Hz\n",
      "2022-11-30 15:25:13.362231: I tensorflow/core/grappler/optimizers/custom_graph_optimizer_registry.cc:114] Plugin optimizer for device_type GPU is enabled.\n"
     ]
    },
    {
     "name": "stdout",
     "output_type": "stream",
     "text": [
      "869/869 [==============================] - ETA: 0s - loss: 7.1461e-04 - acc: 0.4708"
     ]
    },
    {
     "name": "stderr",
     "output_type": "stream",
     "text": [
      "2022-11-30 15:25:43.281856: I tensorflow/core/grappler/optimizers/custom_graph_optimizer_registry.cc:114] Plugin optimizer for device_type GPU is enabled.\n"
     ]
    },
    {
     "name": "stdout",
     "output_type": "stream",
     "text": [
      "869/869 [==============================] - 34s 38ms/step - loss: 7.1461e-04 - acc: 0.4708 - val_loss: 5.6626e-04 - val_acc: 0.5262\n",
      "Epoch 2/100\n",
      "869/869 [==============================] - 30s 34ms/step - loss: 5.1281e-04 - acc: 0.5474 - val_loss: 4.6579e-04 - val_acc: 0.5738\n",
      "Epoch 3/100\n",
      "869/869 [==============================] - 28s 33ms/step - loss: 4.2949e-04 - acc: 0.5912 - val_loss: 4.0240e-04 - val_acc: 0.6130\n",
      "Epoch 4/100\n",
      "869/869 [==============================] - 31s 36ms/step - loss: 3.8447e-04 - acc: 0.6238 - val_loss: 3.7146e-04 - val_acc: 0.6330\n",
      "Epoch 5/100\n",
      "869/869 [==============================] - 31s 35ms/step - loss: 3.5974e-04 - acc: 0.6399 - val_loss: 3.5360e-04 - val_acc: 0.6468\n",
      "Epoch 6/100\n",
      "869/869 [==============================] - 29s 34ms/step - loss: 3.4274e-04 - acc: 0.6517 - val_loss: 3.3666e-04 - val_acc: 0.6574\n",
      "Epoch 7/100\n",
      "869/869 [==============================] - 28s 32ms/step - loss: 3.2922e-04 - acc: 0.6629 - val_loss: 3.2456e-04 - val_acc: 0.6679\n",
      "Epoch 8/100\n",
      "869/869 [==============================] - 27s 31ms/step - loss: 3.1790e-04 - acc: 0.6737 - val_loss: 3.1433e-04 - val_acc: 0.6838\n",
      "Epoch 9/100\n",
      "869/869 [==============================] - 29s 33ms/step - loss: 3.0864e-04 - acc: 0.6814 - val_loss: 3.0745e-04 - val_acc: 0.6847\n",
      "Epoch 10/100\n",
      "869/869 [==============================] - 28s 32ms/step - loss: 3.0081e-04 - acc: 0.6879 - val_loss: 2.9856e-04 - val_acc: 0.6935\n",
      "Epoch 11/100\n",
      "869/869 [==============================] - 28s 32ms/step - loss: 2.9419e-04 - acc: 0.6929 - val_loss: 2.9170e-04 - val_acc: 0.6991\n",
      "Epoch 12/100\n",
      "869/869 [==============================] - 30s 35ms/step - loss: 2.8860e-04 - acc: 0.6981 - val_loss: 2.8695e-04 - val_acc: 0.6997\n",
      "Epoch 13/100\n",
      "869/869 [==============================] - 27s 31ms/step - loss: 2.8385e-04 - acc: 0.7017 - val_loss: 2.8336e-04 - val_acc: 0.7031\n",
      "Epoch 14/100\n",
      "869/869 [==============================] - 30s 34ms/step - loss: 2.7941e-04 - acc: 0.7056 - val_loss: 2.7909e-04 - val_acc: 0.7066\n",
      "Epoch 15/100\n",
      "869/869 [==============================] - ETA: 0s - loss: 2.7597e-04 - acc: 0.7077Restoring model weights from the end of the best epoch: 5.\n",
      "869/869 [==============================] - 30s 35ms/step - loss: 2.7597e-04 - acc: 0.7077 - val_loss: 2.7613e-04 - val_acc: 0.7086\n",
      "Epoch 15: early stopping\n"
=======
      "Epoch 1/100\n",
      "869/869 [==============================] - 9s 10ms/step - loss: 7.1591e-04 - acc: 0.4790 - val_loss: 5.5428e-04 - val_acc: 0.5378\n",
      "Epoch 2/100\n",
      "869/869 [==============================] - 9s 10ms/step - loss: 5.1052e-04 - acc: 0.5484 - val_loss: 4.5656e-04 - val_acc: 0.5751\n",
      "Epoch 3/100\n",
      "869/869 [==============================] - 10s 11ms/step - loss: 4.2833e-04 - acc: 0.5946 - val_loss: 3.9379e-04 - val_acc: 0.6167\n",
      "Epoch 4/100\n",
      "869/869 [==============================] - 10s 12ms/step - loss: 3.8289e-04 - acc: 0.6265 - val_loss: 3.6355e-04 - val_acc: 0.6389\n",
      "Epoch 5/100\n",
      "869/869 [==============================] - 11s 12ms/step - loss: 3.5812e-04 - acc: 0.6446 - val_loss: 3.4289e-04 - val_acc: 0.6553\n",
      "Epoch 6/100\n",
      "869/869 [==============================] - 11s 12ms/step - loss: 3.3988e-04 - acc: 0.6569 - val_loss: 3.2793e-04 - val_acc: 0.6649\n",
      "Epoch 7/100\n",
      "869/869 [==============================] - 10s 11ms/step - loss: 3.2572e-04 - acc: 0.6718 - val_loss: 3.1652e-04 - val_acc: 0.6795\n",
      "Epoch 8/100\n",
      "869/869 [==============================] - 10s 12ms/step - loss: 3.1433e-04 - acc: 0.6819 - val_loss: 3.0475e-04 - val_acc: 0.6863\n",
      "Epoch 9/100\n",
      "869/869 [==============================] - 12s 13ms/step - loss: 3.0502e-04 - acc: 0.6886 - val_loss: 2.9788e-04 - val_acc: 0.6933\n",
      "Epoch 10/100\n",
      "869/869 [==============================] - 13s 15ms/step - loss: 2.9708e-04 - acc: 0.6947 - val_loss: 2.8943e-04 - val_acc: 0.6993\n",
      "Epoch 11/100\n",
      "869/869 [==============================] - 12s 14ms/step - loss: 2.9059e-04 - acc: 0.6993 - val_loss: 2.8408e-04 - val_acc: 0.7043\n",
      "Epoch 12/100\n",
      "869/869 [==============================] - 11s 13ms/step - loss: 2.8466e-04 - acc: 0.7041 - val_loss: 2.7865e-04 - val_acc: 0.7064\n",
      "Epoch 13/100\n",
      "869/869 [==============================] - 11s 13ms/step - loss: 2.7929e-04 - acc: 0.7083 - val_loss: 2.7477e-04 - val_acc: 0.7144\n",
      "Epoch 14/100\n",
      "869/869 [==============================] - 12s 13ms/step - loss: 2.7505e-04 - acc: 0.7121 - val_loss: 2.6947e-04 - val_acc: 0.7168\n",
      "Epoch 15/100\n",
      "869/869 [==============================] - 12s 13ms/step - loss: 2.7104e-04 - acc: 0.7149 - val_loss: 2.6666e-04 - val_acc: 0.7207\n",
      "Epoch 16/100\n",
      "869/869 [==============================] - 11s 13ms/step - loss: 2.6756e-04 - acc: 0.7184 - val_loss: 2.6402e-04 - val_acc: 0.7210\n",
      "Epoch 17/100\n",
      "869/869 [==============================] - 12s 14ms/step - loss: 2.6472e-04 - acc: 0.7204 - val_loss: 2.6051e-04 - val_acc: 0.7240\n",
      "Epoch 18/100\n",
      "869/869 [==============================] - 13s 15ms/step - loss: 2.6199e-04 - acc: 0.7219 - val_loss: 2.5824e-04 - val_acc: 0.7287\n",
      "Epoch 19/100\n",
      "869/869 [==============================] - 11s 13ms/step - loss: 2.5962e-04 - acc: 0.7244 - val_loss: 2.5462e-04 - val_acc: 0.7317\n",
      "Epoch 20/100\n",
      "868/869 [============================>.] - ETA: 0s - loss: 2.5766e-04 - acc: 0.7258Restoring model weights from the end of the best epoch: 10.\n",
      "869/869 [==============================] - 11s 12ms/step - loss: 2.5766e-04 - acc: 0.7258 - val_loss: 2.5353e-04 - val_acc: 0.7328\n",
      "Epoch 20: early stopping\n"
>>>>>>> 31dff7b7
     ]
    }
   ],
   "source": [
    "# train model\n",
    "history = autoencoder.fit(\n",
    "    X_train_transformed, X_train_transformed,\n",
    "    shuffle=True,\n",
    "    epochs=EPOCHS,\n",
    "    batch_size=BATCH_SIZE,\n",
    "    callbacks=cb,\n",
    "    validation_data=(X_validate_transformed, X_validate_transformed)\n",
    ");"
   ],
   "metadata": {
    "collapsed": false,
    "pycharm": {
     "name": "#%%\n"
    }
   }
  },
  {
   "cell_type": "code",
<<<<<<< HEAD
   "execution_count": 15,
=======
   "execution_count": 14,
>>>>>>> 31dff7b7
   "outputs": [
    {
     "name": "stdout",
     "output_type": "stream",
     "text": [
<<<<<<< HEAD
      "/Users/langchenfan/Documents/Radio Anomaly Detection/SimNoise/FOXS_123_whitenoise.wav\n",
      "/Users/langchenfan/Documents/Radio Anomaly Detection/SimNoise/KDMX_343_whitenoise.wav\n",
      "/Users/langchenfan/Documents/Radio Anomaly Detection/SimNoise/KEGL_105_whitenoise.wav\n",
      "/Users/langchenfan/Documents/Radio Anomaly Detection/SimNoise/KDMX_255_whitenoise.wav\n",
      "/Users/langchenfan/Documents/Radio Anomaly Detection/SimNoise/FOXS_65_whitenoise.wav\n",
      "/Users/langchenfan/Documents/Radio Anomaly Detection/SimNoise/KDMX_185_whitenoise.wav\n",
      "/Users/langchenfan/Documents/Radio Anomaly Detection/SimNoise/KDMX_25_whitenoise.wav\n",
      "/Users/langchenfan/Documents/Radio Anomaly Detection/SimNoise/KEGL_463_whitenoise.wav\n",
      "/Users/langchenfan/Documents/Radio Anomaly Detection/SimNoise/FOXS_445_whitenoise.wav\n",
      "/Users/langchenfan/Documents/Radio Anomaly Detection/SimNoise/KEGL_25_whitenoise.wav\n",
      "/Users/langchenfan/Documents/Radio Anomaly Detection/SimNoise/KDMX_465_whitenoise.wav\n",
      "/Users/langchenfan/Documents/Radio Anomaly Detection/SimNoise/KEGL_183_whitenoise.wav\n",
      "/Users/langchenfan/Documents/Radio Anomaly Detection/SimNoise/KEGL_253_whitenoise.wav\n",
      "/Users/langchenfan/Documents/Radio Anomaly Detection/SimNoise/FOXS_275_whitenoise.wav\n",
      "/Users/langchenfan/Documents/Radio Anomaly Detection/SimNoise/KEGL_345_whitenoise.wav\n",
      "/Users/langchenfan/Documents/Radio Anomaly Detection/SimNoise/FOXS_363_whitenoise.wav\n",
      "/Users/langchenfan/Documents/Radio Anomaly Detection/SimNoise/KDMX_103_whitenoise.wav\n",
      "/Users/langchenfan/Documents/Radio Anomaly Detection/SimNoise/KEGL_415_whitenoise.wav\n",
      "/Users/langchenfan/Documents/Radio Anomaly Detection/SimNoise/FOXS_433_whitenoise.wav\n",
      "/Users/langchenfan/Documents/Radio Anomaly Detection/SimNoise/KDMX_495_whitenoise.wav\n",
      "/Users/langchenfan/Documents/Radio Anomaly Detection/SimNoise/KDMX_53_whitenoise.wav\n",
      "/Users/langchenfan/Documents/Radio Anomaly Detection/SimNoise/KEGL_503_whitenoise.wav\n",
      "/Users/langchenfan/Documents/Radio Anomaly Detection/SimNoise/FOXS_525_whitenoise.wav\n",
      "/Users/langchenfan/Documents/Radio Anomaly Detection/SimNoise/FOXS_393_whitenoise.wav\n",
      "/Users/langchenfan/Documents/Radio Anomaly Detection/SimNoise/KDMX_223_whitenoise.wav\n",
      "/Users/langchenfan/Documents/Radio Anomaly Detection/SimNoise/FOXS_13_whitenoise.wav\n",
      "/Users/langchenfan/Documents/Radio Anomaly Detection/SimNoise/FOXS_285_whitenoise.wav\n",
      "/Users/langchenfan/Documents/Radio Anomaly Detection/SimNoise/KDMX_335_whitenoise.wav\n",
      "/Users/langchenfan/Documents/Radio Anomaly Detection/SimNoise/FOXS_155_whitenoise.wav\n",
      "/Users/langchenfan/Documents/Radio Anomaly Detection/SimNoise/KEGL_173_whitenoise.wav\n",
      "/Users/langchenfan/Documents/Radio Anomaly Detection/SimNoise/KEGL_333_whitenoise.wav\n",
      "/Users/langchenfan/Documents/Radio Anomaly Detection/SimNoise/KDMX_175_whitenoise.wav\n",
      "/Users/langchenfan/Documents/Radio Anomaly Detection/SimNoise/FOXS_315_whitenoise.wav\n",
      "/Users/langchenfan/Documents/Radio Anomaly Detection/SimNoise/FOXS_95_whitenoise.wav\n",
      "/Users/langchenfan/Documents/Radio Anomaly Detection/SimNoise/KEGL_225_whitenoise.wav\n",
      "/Users/langchenfan/Documents/Radio Anomaly Detection/SimNoise/FOXS_203_whitenoise.wav\n",
      "/Users/langchenfan/Documents/Radio Anomaly Detection/SimNoise/KDMX_505_whitenoise.wav\n",
      "/Users/langchenfan/Documents/Radio Anomaly Detection/SimNoise/KEGL_493_whitenoise.wav\n",
      "/Users/langchenfan/Documents/Radio Anomaly Detection/SimNoise/KDMX_413_whitenoise.wav\n",
      "/Users/langchenfan/Documents/Radio Anomaly Detection/SimNoise/KEGL_53_whitenoise.wav\n",
      "/Users/langchenfan/Documents/Radio Anomaly Detection/SimNoise/KEGL_23_whitenoise.wav\n",
      "/Users/langchenfan/Documents/Radio Anomaly Detection/SimNoise/KDMX_463_whitenoise.wav\n",
      "/Users/langchenfan/Documents/Radio Anomaly Detection/SimNoise/KEGL_185_whitenoise.wav\n",
      "/Users/langchenfan/Documents/Radio Anomaly Detection/SimNoise/FOXS_273_whitenoise.wav\n",
      "/Users/langchenfan/Documents/Radio Anomaly Detection/SimNoise/KEGL_255_whitenoise.wav\n",
      "/Users/langchenfan/Documents/Radio Anomaly Detection/SimNoise/FOXS_365_whitenoise.wav\n",
      "/Users/langchenfan/Documents/Radio Anomaly Detection/SimNoise/KDMX_105_whitenoise.wav\n",
      "/Users/langchenfan/Documents/Radio Anomaly Detection/SimNoise/KEGL_343_whitenoise.wav\n",
      "/Users/langchenfan/Documents/Radio Anomaly Detection/SimNoise/KEGL_103_whitenoise.wav\n",
      "/Users/langchenfan/Documents/Radio Anomaly Detection/SimNoise/FOXS_125_whitenoise.wav\n",
      "/Users/langchenfan/Documents/Radio Anomaly Detection/SimNoise/KDMX_345_whitenoise.wav\n",
      "/Users/langchenfan/Documents/Radio Anomaly Detection/SimNoise/FOXS_63_whitenoise.wav\n",
      "/Users/langchenfan/Documents/Radio Anomaly Detection/SimNoise/KDMX_253_whitenoise.wav\n",
      "/Users/langchenfan/Documents/Radio Anomaly Detection/SimNoise/KDMX_183_whitenoise.wav\n",
      "/Users/langchenfan/Documents/Radio Anomaly Detection/SimNoise/KDMX_23_whitenoise.wav\n",
      "/Users/langchenfan/Documents/Radio Anomaly Detection/SimNoise/FOXS_443_whitenoise.wav\n",
      "/Users/langchenfan/Documents/Radio Anomaly Detection/SimNoise/KEGL_465_whitenoise.wav\n",
      "/Users/langchenfan/Documents/Radio Anomaly Detection/SimNoise/KDMX_173_whitenoise.wav\n",
      "/Users/langchenfan/Documents/Radio Anomaly Detection/SimNoise/FOXS_313_whitenoise.wav\n",
      "/Users/langchenfan/Documents/Radio Anomaly Detection/SimNoise/KEGL_335_whitenoise.wav\n",
      "/Users/langchenfan/Documents/Radio Anomaly Detection/SimNoise/FOXS_93_whitenoise.wav\n",
      "/Users/langchenfan/Documents/Radio Anomaly Detection/SimNoise/FOXS_205_whitenoise.wav\n",
      "/Users/langchenfan/Documents/Radio Anomaly Detection/SimNoise/KEGL_223_whitenoise.wav\n",
      "/Users/langchenfan/Documents/Radio Anomaly Detection/SimNoise/KDMX_503_whitenoise.wav\n",
      "/Users/langchenfan/Documents/Radio Anomaly Detection/SimNoise/KEGL_495_whitenoise.wav\n",
      "/Users/langchenfan/Documents/Radio Anomaly Detection/SimNoise/KDMX_415_whitenoise.wav\n",
      "/Users/langchenfan/Documents/Radio Anomaly Detection/SimNoise/KEGL_55_whitenoise.wav\n",
      "/Users/langchenfan/Documents/Radio Anomaly Detection/SimNoise/FOXS_435_whitenoise.wav\n",
      "/Users/langchenfan/Documents/Radio Anomaly Detection/SimNoise/KEGL_413_whitenoise.wav\n",
      "/Users/langchenfan/Documents/Radio Anomaly Detection/SimNoise/KDMX_493_whitenoise.wav\n",
      "/Users/langchenfan/Documents/Radio Anomaly Detection/SimNoise/FOXS_523_whitenoise.wav\n",
      "/Users/langchenfan/Documents/Radio Anomaly Detection/SimNoise/KDMX_55_whitenoise.wav\n",
      "/Users/langchenfan/Documents/Radio Anomaly Detection/SimNoise/KEGL_505_whitenoise.wav\n",
      "/Users/langchenfan/Documents/Radio Anomaly Detection/SimNoise/FOXS_395_whitenoise.wav\n",
      "/Users/langchenfan/Documents/Radio Anomaly Detection/SimNoise/FOXS_15_whitenoise.wav\n",
      "/Users/langchenfan/Documents/Radio Anomaly Detection/SimNoise/KDMX_225_whitenoise.wav\n",
      "/Users/langchenfan/Documents/Radio Anomaly Detection/SimNoise/FOXS_283_whitenoise.wav\n",
      "/Users/langchenfan/Documents/Radio Anomaly Detection/SimNoise/KEGL_175_whitenoise.wav\n",
      "/Users/langchenfan/Documents/Radio Anomaly Detection/SimNoise/KDMX_333_whitenoise.wav\n",
      "/Users/langchenfan/Documents/Radio Anomaly Detection/SimNoise/FOXS_153_whitenoise.wav\n",
      "/Users/langchenfan/Documents/Radio Anomaly Detection/SimNoise/KEGL_195_whitenoise.wav\n",
      "/Users/langchenfan/Documents/Radio Anomaly Detection/SimNoise/FOXS_263_whitenoise.wav\n",
      "/Users/langchenfan/Documents/Radio Anomaly Detection/SimNoise/KEGL_245_whitenoise.wav\n",
      "/Users/langchenfan/Documents/Radio Anomaly Detection/SimNoise/FOXS_375_whitenoise.wav\n",
      "/Users/langchenfan/Documents/Radio Anomaly Detection/SimNoise/KDMX_115_whitenoise.wav\n",
      "/Users/langchenfan/Documents/Radio Anomaly Detection/SimNoise/KEGL_353_whitenoise.wav\n",
      "/Users/langchenfan/Documents/Radio Anomaly Detection/SimNoise/KEGL_33_whitenoise.wav\n",
      "/Users/langchenfan/Documents/Radio Anomaly Detection/SimNoise/KDMX_473_whitenoise.wav\n",
      "/Users/langchenfan/Documents/Radio Anomaly Detection/SimNoise/KDMX_33_whitenoise.wav\n",
      "/Users/langchenfan/Documents/Radio Anomaly Detection/SimNoise/FOXS_453_whitenoise.wav\n",
      "/Users/langchenfan/Documents/Radio Anomaly Detection/SimNoise/KEGL_475_whitenoise.wav\n",
      "/Users/langchenfan/Documents/Radio Anomaly Detection/SimNoise/KEGL_113_whitenoise.wav\n",
      "/Users/langchenfan/Documents/Radio Anomaly Detection/SimNoise/FOXS_135_whitenoise.wav\n",
      "/Users/langchenfan/Documents/Radio Anomaly Detection/SimNoise/KDMX_355_whitenoise.wav\n",
      "/Users/langchenfan/Documents/Radio Anomaly Detection/SimNoise/FOXS_73_whitenoise.wav\n",
      "/Users/langchenfan/Documents/Radio Anomaly Detection/SimNoise/KDMX_243_whitenoise.wav\n",
      "/Users/langchenfan/Documents/Radio Anomaly Detection/SimNoise/KDMX_193_whitenoise.wav\n",
      "/Users/langchenfan/Documents/Radio Anomaly Detection/SimNoise/KDMX_513_whitenoise.wav\n",
      "/Users/langchenfan/Documents/Radio Anomaly Detection/SimNoise/KEGL_485_whitenoise.wav\n",
      "/Users/langchenfan/Documents/Radio Anomaly Detection/SimNoise/KDMX_405_whitenoise.wav\n",
      "/Users/langchenfan/Documents/Radio Anomaly Detection/SimNoise/KEGL_45_whitenoise.wav\n",
      "/Users/langchenfan/Documents/Radio Anomaly Detection/SimNoise/KDMX_163_whitenoise.wav\n",
      "/Users/langchenfan/Documents/Radio Anomaly Detection/SimNoise/FOXS_303_whitenoise.wav\n",
      "/Users/langchenfan/Documents/Radio Anomaly Detection/SimNoise/KEGL_325_whitenoise.wav\n",
      "/Users/langchenfan/Documents/Radio Anomaly Detection/SimNoise/FOXS_83_whitenoise.wav\n",
      "/Users/langchenfan/Documents/Radio Anomaly Detection/SimNoise/FOXS_215_whitenoise.wav\n",
      "/Users/langchenfan/Documents/Radio Anomaly Detection/SimNoise/KEGL_233_whitenoise.wav\n",
      "/Users/langchenfan/Documents/Radio Anomaly Detection/SimNoise/FOXS_3_whitenoise.wav\n",
      "/Users/langchenfan/Documents/Radio Anomaly Detection/SimNoise/FOXS_385_whitenoise.wav\n",
      "/Users/langchenfan/Documents/Radio Anomaly Detection/SimNoise/KDMX_235_whitenoise.wav\n",
      "/Users/langchenfan/Documents/Radio Anomaly Detection/SimNoise/FOXS_293_whitenoise.wav\n",
      "/Users/langchenfan/Documents/Radio Anomaly Detection/SimNoise/KEGL_165_whitenoise.wav\n",
      "/Users/langchenfan/Documents/Radio Anomaly Detection/SimNoise/KDMX_323_whitenoise.wav\n",
      "/Users/langchenfan/Documents/Radio Anomaly Detection/SimNoise/FOXS_143_whitenoise.wav\n",
      "/Users/langchenfan/Documents/Radio Anomaly Detection/SimNoise/FOXS_425_whitenoise.wav\n",
      "/Users/langchenfan/Documents/Radio Anomaly Detection/SimNoise/KEGL_403_whitenoise.wav\n",
      "/Users/langchenfan/Documents/Radio Anomaly Detection/SimNoise/KDMX_483_whitenoise.wav\n",
      "/Users/langchenfan/Documents/Radio Anomaly Detection/SimNoise/FOXS_533_whitenoise.wav\n",
      "/Users/langchenfan/Documents/Radio Anomaly Detection/SimNoise/KDMX_45_whitenoise.wav\n",
      "/Users/langchenfan/Documents/Radio Anomaly Detection/SimNoise/KEGL_515_whitenoise.wav\n",
      "/Users/langchenfan/Documents/Radio Anomaly Detection/SimNoise/KDMX_35_whitenoise.wav\n",
      "/Users/langchenfan/Documents/Radio Anomaly Detection/SimNoise/KEGL_473_whitenoise.wav\n",
      "/Users/langchenfan/Documents/Radio Anomaly Detection/SimNoise/FOXS_455_whitenoise.wav\n",
      "/Users/langchenfan/Documents/Radio Anomaly Detection/SimNoise/FOXS_133_whitenoise.wav\n",
      "/Users/langchenfan/Documents/Radio Anomaly Detection/SimNoise/KDMX_353_whitenoise.wav\n",
      "/Users/langchenfan/Documents/Radio Anomaly Detection/SimNoise/KEGL_115_whitenoise.wav\n",
      "/Users/langchenfan/Documents/Radio Anomaly Detection/SimNoise/KDMX_245_whitenoise.wav\n",
      "/Users/langchenfan/Documents/Radio Anomaly Detection/SimNoise/FOXS_75_whitenoise.wav\n",
      "/Users/langchenfan/Documents/Radio Anomaly Detection/SimNoise/KDMX_195_whitenoise.wav\n",
      "/Users/langchenfan/Documents/Radio Anomaly Detection/SimNoise/KEGL_193_whitenoise.wav\n",
      "/Users/langchenfan/Documents/Radio Anomaly Detection/SimNoise/KEGL_243_whitenoise.wav\n",
      "/Users/langchenfan/Documents/Radio Anomaly Detection/SimNoise/FOXS_265_whitenoise.wav\n",
      "/Users/langchenfan/Documents/Radio Anomaly Detection/SimNoise/KEGL_355_whitenoise.wav\n",
      "/Users/langchenfan/Documents/Radio Anomaly Detection/SimNoise/FOXS_373_whitenoise.wav\n",
      "/Users/langchenfan/Documents/Radio Anomaly Detection/SimNoise/KDMX_113_whitenoise.wav\n",
      "/Users/langchenfan/Documents/Radio Anomaly Detection/SimNoise/KEGL_35_whitenoise.wav\n",
      "/Users/langchenfan/Documents/Radio Anomaly Detection/SimNoise/KDMX_475_whitenoise.wav\n",
      "/Users/langchenfan/Documents/Radio Anomaly Detection/SimNoise/FOXS_5_whitenoise.wav\n",
      "/Users/langchenfan/Documents/Radio Anomaly Detection/SimNoise/FOXS_383_whitenoise.wav\n",
      "/Users/langchenfan/Documents/Radio Anomaly Detection/SimNoise/KDMX_233_whitenoise.wav\n",
      "/Users/langchenfan/Documents/Radio Anomaly Detection/SimNoise/FOXS_295_whitenoise.wav\n",
      "/Users/langchenfan/Documents/Radio Anomaly Detection/SimNoise/KDMX_325_whitenoise.wav\n",
      "/Users/langchenfan/Documents/Radio Anomaly Detection/SimNoise/FOXS_145_whitenoise.wav\n",
      "/Users/langchenfan/Documents/Radio Anomaly Detection/SimNoise/KEGL_163_whitenoise.wav\n",
      "/Users/langchenfan/Documents/Radio Anomaly Detection/SimNoise/KEGL_405_whitenoise.wav\n",
      "/Users/langchenfan/Documents/Radio Anomaly Detection/SimNoise/FOXS_423_whitenoise.wav\n",
      "/Users/langchenfan/Documents/Radio Anomaly Detection/SimNoise/KDMX_485_whitenoise.wav\n",
      "/Users/langchenfan/Documents/Radio Anomaly Detection/SimNoise/KDMX_43_whitenoise.wav\n",
      "/Users/langchenfan/Documents/Radio Anomaly Detection/SimNoise/KEGL_513_whitenoise.wav\n",
      "/Users/langchenfan/Documents/Radio Anomaly Detection/SimNoise/FOXS_535_whitenoise.wav\n",
      "/Users/langchenfan/Documents/Radio Anomaly Detection/SimNoise/KDMX_515_whitenoise.wav\n",
      "/Users/langchenfan/Documents/Radio Anomaly Detection/SimNoise/KEGL_483_whitenoise.wav\n",
      "/Users/langchenfan/Documents/Radio Anomaly Detection/SimNoise/KDMX_403_whitenoise.wav\n",
      "/Users/langchenfan/Documents/Radio Anomaly Detection/SimNoise/KEGL_43_whitenoise.wav\n",
      "/Users/langchenfan/Documents/Radio Anomaly Detection/SimNoise/KEGL_323_whitenoise.wav\n",
      "/Users/langchenfan/Documents/Radio Anomaly Detection/SimNoise/KDMX_165_whitenoise.wav\n",
      "/Users/langchenfan/Documents/Radio Anomaly Detection/SimNoise/FOXS_305_whitenoise.wav\n",
      "/Users/langchenfan/Documents/Radio Anomaly Detection/SimNoise/FOXS_85_whitenoise.wav\n",
      "/Users/langchenfan/Documents/Radio Anomaly Detection/SimNoise/KEGL_235_whitenoise.wav\n",
      "/Users/langchenfan/Documents/Radio Anomaly Detection/SimNoise/FOXS_213_whitenoise.wav\n",
      "/Users/langchenfan/Documents/Radio Anomaly Detection/SimNoise/KEGL_95_whitenoise.wav\n",
      "/Users/langchenfan/Documents/Radio Anomaly Detection/SimNoise/KDMX_13_whitenoise.wav\n",
      "/Users/langchenfan/Documents/Radio Anomaly Detection/SimNoise/FOXS_473_whitenoise.wav\n",
      "/Users/langchenfan/Documents/Radio Anomaly Detection/SimNoise/KEGL_455_whitenoise.wav\n",
      "/Users/langchenfan/Documents/Radio Anomaly Detection/SimNoise/KEGL_133_whitenoise.wav\n",
      "/Users/langchenfan/Documents/Radio Anomaly Detection/SimNoise/KDMX_375_whitenoise.wav\n",
      "/Users/langchenfan/Documents/Radio Anomaly Detection/SimNoise/FOXS_115_whitenoise.wav\n",
      "/Users/langchenfan/Documents/Radio Anomaly Detection/SimNoise/KEGL_3_whitenoise.wav\n",
      "/Users/langchenfan/Documents/Radio Anomaly Detection/SimNoise/FOXS_53_whitenoise.wav\n",
      "/Users/langchenfan/Documents/Radio Anomaly Detection/SimNoise/KDMX_263_whitenoise.wav\n",
      "/Users/langchenfan/Documents/Radio Anomaly Detection/SimNoise/FOXS_243_whitenoise.wav\n",
      "/Users/langchenfan/Documents/Radio Anomaly Detection/SimNoise/KEGL_265_whitenoise.wav\n",
      "/Users/langchenfan/Documents/Radio Anomaly Detection/SimNoise/FOXS_193_whitenoise.wav\n",
      "/Users/langchenfan/Documents/Radio Anomaly Detection/SimNoise/KDMX_135_whitenoise.wav\n",
      "/Users/langchenfan/Documents/Radio Anomaly Detection/SimNoise/FOXS_355_whitenoise.wav\n",
      "/Users/langchenfan/Documents/Radio Anomaly Detection/SimNoise/KEGL_373_whitenoise.wav\n",
      "/Users/langchenfan/Documents/Radio Anomaly Detection/SimNoise/KDMX_453_whitenoise.wav\n",
      "/Users/langchenfan/Documents/Radio Anomaly Detection/SimNoise/KDMX_95_whitenoise.wav\n",
      "/Users/langchenfan/Documents/Radio Anomaly Detection/SimNoise/KEGL_13_whitenoise.wav\n",
      "/Users/langchenfan/Documents/Radio Anomaly Detection/SimNoise/FOXS_25_whitenoise.wav\n",
      "/Users/langchenfan/Documents/Radio Anomaly Detection/SimNoise/KDMX_215_whitenoise.wav\n",
      "/Users/langchenfan/Documents/Radio Anomaly Detection/SimNoise/KEGL_383_whitenoise.wav\n",
      "/Users/langchenfan/Documents/Radio Anomaly Detection/SimNoise/KEGL_145_whitenoise.wav\n",
      "/Users/langchenfan/Documents/Radio Anomaly Detection/SimNoise/FOXS_163_whitenoise.wav\n",
      "/Users/langchenfan/Documents/Radio Anomaly Detection/SimNoise/KDMX_303_whitenoise.wav\n",
      "/Users/langchenfan/Documents/Radio Anomaly Detection/SimNoise/KEGL_295_whitenoise.wav\n",
      "/Users/langchenfan/Documents/Radio Anomaly Detection/SimNoise/FOXS_405_whitenoise.wav\n",
      "/Users/langchenfan/Documents/Radio Anomaly Detection/SimNoise/KEGL_423_whitenoise.wav\n",
      "/Users/langchenfan/Documents/Radio Anomaly Detection/SimNoise/FOXS_513_whitenoise.wav\n",
      "/Users/langchenfan/Documents/Radio Anomaly Detection/SimNoise/KEGL_535_whitenoise.wav\n",
      "/Users/langchenfan/Documents/Radio Anomaly Detection/SimNoise/KDMX_65_whitenoise.wav\n",
      "/Users/langchenfan/Documents/Radio Anomaly Detection/SimNoise/FOXS_483_whitenoise.wav\n",
      "/Users/langchenfan/Documents/Radio Anomaly Detection/SimNoise/KDMX_533_whitenoise.wav\n",
      "/Users/langchenfan/Documents/Radio Anomaly Detection/SimNoise/KEGL_65_whitenoise.wav\n",
      "/Users/langchenfan/Documents/Radio Anomaly Detection/SimNoise/KDMX_425_whitenoise.wav\n",
      "/Users/langchenfan/Documents/Radio Anomaly Detection/SimNoise/KDMX_293_whitenoise.wav\n",
      "/Users/langchenfan/Documents/Radio Anomaly Detection/SimNoise/FOXS_323_whitenoise.wav\n",
      "/Users/langchenfan/Documents/Radio Anomaly Detection/SimNoise/KDMX_143_whitenoise.wav\n",
      "/Users/langchenfan/Documents/Radio Anomaly Detection/SimNoise/KEGL_305_whitenoise.wav\n",
      "/Users/langchenfan/Documents/Radio Anomaly Detection/SimNoise/KDMX_385_whitenoise.wav\n",
      "/Users/langchenfan/Documents/Radio Anomaly Detection/SimNoise/FOXS_235_whitenoise.wav\n",
      "/Users/langchenfan/Documents/Radio Anomaly Detection/SimNoise/KEGL_213_whitenoise.wav\n",
      "/Users/langchenfan/Documents/Radio Anomaly Detection/SimNoise/KEGL_263_whitenoise.wav\n",
      "/Users/langchenfan/Documents/Radio Anomaly Detection/SimNoise/FOXS_245_whitenoise.wav\n",
      "/Users/langchenfan/Documents/Radio Anomaly Detection/SimNoise/FOXS_195_whitenoise.wav\n",
      "/Users/langchenfan/Documents/Radio Anomaly Detection/SimNoise/KEGL_375_whitenoise.wav\n",
      "/Users/langchenfan/Documents/Radio Anomaly Detection/SimNoise/KDMX_133_whitenoise.wav\n",
      "/Users/langchenfan/Documents/Radio Anomaly Detection/SimNoise/FOXS_353_whitenoise.wav\n",
      "/Users/langchenfan/Documents/Radio Anomaly Detection/SimNoise/KDMX_455_whitenoise.wav\n",
      "/Users/langchenfan/Documents/Radio Anomaly Detection/SimNoise/KEGL_15_whitenoise.wav\n",
      "/Users/langchenfan/Documents/Radio Anomaly Detection/SimNoise/KDMX_93_whitenoise.wav\n",
      "/Users/langchenfan/Documents/Radio Anomaly Detection/SimNoise/KDMX_15_whitenoise.wav\n",
      "/Users/langchenfan/Documents/Radio Anomaly Detection/SimNoise/KEGL_93_whitenoise.wav\n",
      "/Users/langchenfan/Documents/Radio Anomaly Detection/SimNoise/KEGL_453_whitenoise.wav\n",
      "/Users/langchenfan/Documents/Radio Anomaly Detection/SimNoise/FOXS_475_whitenoise.wav\n",
      "/Users/langchenfan/Documents/Radio Anomaly Detection/SimNoise/KDMX_373_whitenoise.wav\n",
      "/Users/langchenfan/Documents/Radio Anomaly Detection/SimNoise/FOXS_113_whitenoise.wav\n",
      "/Users/langchenfan/Documents/Radio Anomaly Detection/SimNoise/KEGL_135_whitenoise.wav\n",
      "/Users/langchenfan/Documents/Radio Anomaly Detection/SimNoise/KDMX_265_whitenoise.wav\n",
      "/Users/langchenfan/Documents/Radio Anomaly Detection/SimNoise/KEGL_5_whitenoise.wav\n",
      "/Users/langchenfan/Documents/Radio Anomaly Detection/SimNoise/FOXS_55_whitenoise.wav\n",
      "/Users/langchenfan/Documents/Radio Anomaly Detection/SimNoise/FOXS_485_whitenoise.wav\n",
      "/Users/langchenfan/Documents/Radio Anomaly Detection/SimNoise/KDMX_535_whitenoise.wav\n",
      "/Users/langchenfan/Documents/Radio Anomaly Detection/SimNoise/KEGL_63_whitenoise.wav\n",
      "/Users/langchenfan/Documents/Radio Anomaly Detection/SimNoise/KDMX_423_whitenoise.wav\n",
      "/Users/langchenfan/Documents/Radio Anomaly Detection/SimNoise/KDMX_295_whitenoise.wav\n",
      "/Users/langchenfan/Documents/Radio Anomaly Detection/SimNoise/KEGL_303_whitenoise.wav\n",
      "/Users/langchenfan/Documents/Radio Anomaly Detection/SimNoise/FOXS_325_whitenoise.wav\n",
      "/Users/langchenfan/Documents/Radio Anomaly Detection/SimNoise/KDMX_145_whitenoise.wav\n",
      "/Users/langchenfan/Documents/Radio Anomaly Detection/SimNoise/KDMX_383_whitenoise.wav\n",
      "/Users/langchenfan/Documents/Radio Anomaly Detection/SimNoise/KEGL_215_whitenoise.wav\n",
      "/Users/langchenfan/Documents/Radio Anomaly Detection/SimNoise/FOXS_233_whitenoise.wav\n",
      "/Users/langchenfan/Documents/Radio Anomaly Detection/SimNoise/KDMX_213_whitenoise.wav\n",
      "/Users/langchenfan/Documents/Radio Anomaly Detection/SimNoise/FOXS_23_whitenoise.wav\n",
      "/Users/langchenfan/Documents/Radio Anomaly Detection/SimNoise/KEGL_385_whitenoise.wav\n",
      "/Users/langchenfan/Documents/Radio Anomaly Detection/SimNoise/FOXS_165_whitenoise.wav\n",
      "/Users/langchenfan/Documents/Radio Anomaly Detection/SimNoise/KDMX_305_whitenoise.wav\n",
      "/Users/langchenfan/Documents/Radio Anomaly Detection/SimNoise/KEGL_143_whitenoise.wav\n",
      "/Users/langchenfan/Documents/Radio Anomaly Detection/SimNoise/KEGL_293_whitenoise.wav\n",
      "/Users/langchenfan/Documents/Radio Anomaly Detection/SimNoise/KEGL_425_whitenoise.wav\n",
      "/Users/langchenfan/Documents/Radio Anomaly Detection/SimNoise/FOXS_403_whitenoise.wav\n",
      "/Users/langchenfan/Documents/Radio Anomaly Detection/SimNoise/KEGL_533_whitenoise.wav\n",
      "/Users/langchenfan/Documents/Radio Anomaly Detection/SimNoise/KDMX_63_whitenoise.wav\n",
      "/Users/langchenfan/Documents/Radio Anomaly Detection/SimNoise/FOXS_515_whitenoise.wav\n",
      "/Users/langchenfan/Documents/Radio Anomaly Detection/SimNoise/KDMX_445_whitenoise.wav\n",
      "/Users/langchenfan/Documents/Radio Anomaly Detection/SimNoise/KDMX_83_whitenoise.wav\n",
      "/Users/langchenfan/Documents/Radio Anomaly Detection/SimNoise/KEGL_273_whitenoise.wav\n",
      "/Users/langchenfan/Documents/Radio Anomaly Detection/SimNoise/FOXS_255_whitenoise.wav\n",
      "/Users/langchenfan/Documents/Radio Anomaly Detection/SimNoise/FOXS_185_whitenoise.wav\n",
      "/Users/langchenfan/Documents/Radio Anomaly Detection/SimNoise/KEGL_365_whitenoise.wav\n",
      "/Users/langchenfan/Documents/Radio Anomaly Detection/SimNoise/KDMX_123_whitenoise.wav\n",
      "/Users/langchenfan/Documents/Radio Anomaly Detection/SimNoise/FOXS_343_whitenoise.wav\n",
      "/Users/langchenfan/Documents/Radio Anomaly Detection/SimNoise/KDMX_363_whitenoise.wav\n",
      "/Users/langchenfan/Documents/Radio Anomaly Detection/SimNoise/FOXS_103_whitenoise.wav\n",
      "/Users/langchenfan/Documents/Radio Anomaly Detection/SimNoise/KEGL_125_whitenoise.wav\n",
      "/Users/langchenfan/Documents/Radio Anomaly Detection/SimNoise/KDMX_275_whitenoise.wav\n",
      "/Users/langchenfan/Documents/Radio Anomaly Detection/SimNoise/FOXS_45_whitenoise.wav\n",
      "/Users/langchenfan/Documents/Radio Anomaly Detection/SimNoise/KEGL_83_whitenoise.wav\n",
      "/Users/langchenfan/Documents/Radio Anomaly Detection/SimNoise/KEGL_443_whitenoise.wav\n",
      "/Users/langchenfan/Documents/Radio Anomaly Detection/SimNoise/FOXS_465_whitenoise.wav\n",
      "/Users/langchenfan/Documents/Radio Anomaly Detection/SimNoise/KDMX_285_whitenoise.wav\n",
      "/Users/langchenfan/Documents/Radio Anomaly Detection/SimNoise/KEGL_313_whitenoise.wav\n",
      "/Users/langchenfan/Documents/Radio Anomaly Detection/SimNoise/FOXS_335_whitenoise.wav\n",
      "/Users/langchenfan/Documents/Radio Anomaly Detection/SimNoise/KDMX_155_whitenoise.wav\n",
      "/Users/langchenfan/Documents/Radio Anomaly Detection/SimNoise/KDMX_393_whitenoise.wav\n",
      "/Users/langchenfan/Documents/Radio Anomaly Detection/SimNoise/KEGL_205_whitenoise.wav\n",
      "/Users/langchenfan/Documents/Radio Anomaly Detection/SimNoise/FOXS_223_whitenoise.wav\n",
      "/Users/langchenfan/Documents/Radio Anomaly Detection/SimNoise/FOXS_495_whitenoise.wav\n",
      "/Users/langchenfan/Documents/Radio Anomaly Detection/SimNoise/KDMX_525_whitenoise.wav\n",
      "/Users/langchenfan/Documents/Radio Anomaly Detection/SimNoise/KEGL_73_whitenoise.wav\n",
      "/Users/langchenfan/Documents/Radio Anomaly Detection/SimNoise/KDMX_433_whitenoise.wav\n",
      "/Users/langchenfan/Documents/Radio Anomaly Detection/SimNoise/KDMX_5_whitenoise.wav\n",
      "/Users/langchenfan/Documents/Radio Anomaly Detection/SimNoise/KEGL_435_whitenoise.wav\n",
      "/Users/langchenfan/Documents/Radio Anomaly Detection/SimNoise/FOXS_413_whitenoise.wav\n",
      "/Users/langchenfan/Documents/Radio Anomaly Detection/SimNoise/KEGL_523_whitenoise.wav\n",
      "/Users/langchenfan/Documents/Radio Anomaly Detection/SimNoise/KDMX_73_whitenoise.wav\n",
      "/Users/langchenfan/Documents/Radio Anomaly Detection/SimNoise/FOXS_505_whitenoise.wav\n",
      "/Users/langchenfan/Documents/Radio Anomaly Detection/SimNoise/KDMX_203_whitenoise.wav\n",
      "/Users/langchenfan/Documents/Radio Anomaly Detection/SimNoise/FOXS_33_whitenoise.wav\n",
      "/Users/langchenfan/Documents/Radio Anomaly Detection/SimNoise/KEGL_395_whitenoise.wav\n",
      "/Users/langchenfan/Documents/Radio Anomaly Detection/SimNoise/FOXS_175_whitenoise.wav\n",
      "/Users/langchenfan/Documents/Radio Anomaly Detection/SimNoise/KDMX_315_whitenoise.wav\n",
      "/Users/langchenfan/Documents/Radio Anomaly Detection/SimNoise/KEGL_153_whitenoise.wav\n",
      "/Users/langchenfan/Documents/Radio Anomaly Detection/SimNoise/KEGL_283_whitenoise.wav\n",
      "/Users/langchenfan/Documents/Radio Anomaly Detection/SimNoise/KEGL_123_whitenoise.wav\n",
      "/Users/langchenfan/Documents/Radio Anomaly Detection/SimNoise/KDMX_365_whitenoise.wav\n",
      "/Users/langchenfan/Documents/Radio Anomaly Detection/SimNoise/FOXS_105_whitenoise.wav\n",
      "/Users/langchenfan/Documents/Radio Anomaly Detection/SimNoise/FOXS_43_whitenoise.wav\n",
      "/Users/langchenfan/Documents/Radio Anomaly Detection/SimNoise/KDMX_273_whitenoise.wav\n",
      "/Users/langchenfan/Documents/Radio Anomaly Detection/SimNoise/KEGL_85_whitenoise.wav\n",
      "/Users/langchenfan/Documents/Radio Anomaly Detection/SimNoise/FOXS_463_whitenoise.wav\n",
      "/Users/langchenfan/Documents/Radio Anomaly Detection/SimNoise/KEGL_445_whitenoise.wav\n",
      "/Users/langchenfan/Documents/Radio Anomaly Detection/SimNoise/KDMX_443_whitenoise.wav\n",
      "/Users/langchenfan/Documents/Radio Anomaly Detection/SimNoise/KDMX_85_whitenoise.wav\n",
      "/Users/langchenfan/Documents/Radio Anomaly Detection/SimNoise/FOXS_253_whitenoise.wav\n",
      "/Users/langchenfan/Documents/Radio Anomaly Detection/SimNoise/KEGL_275_whitenoise.wav\n",
      "/Users/langchenfan/Documents/Radio Anomaly Detection/SimNoise/FOXS_183_whitenoise.wav\n",
      "/Users/langchenfan/Documents/Radio Anomaly Detection/SimNoise/KDMX_125_whitenoise.wav\n",
      "/Users/langchenfan/Documents/Radio Anomaly Detection/SimNoise/FOXS_345_whitenoise.wav\n",
      "/Users/langchenfan/Documents/Radio Anomaly Detection/SimNoise/KEGL_363_whitenoise.wav\n",
      "/Users/langchenfan/Documents/Radio Anomaly Detection/SimNoise/FOXS_415_whitenoise.wav\n",
      "/Users/langchenfan/Documents/Radio Anomaly Detection/SimNoise/KEGL_433_whitenoise.wav\n",
      "/Users/langchenfan/Documents/Radio Anomaly Detection/SimNoise/FOXS_503_whitenoise.wav\n",
      "/Users/langchenfan/Documents/Radio Anomaly Detection/SimNoise/KEGL_525_whitenoise.wav\n",
      "/Users/langchenfan/Documents/Radio Anomaly Detection/SimNoise/KDMX_75_whitenoise.wav\n",
      "/Users/langchenfan/Documents/Radio Anomaly Detection/SimNoise/FOXS_35_whitenoise.wav\n",
      "/Users/langchenfan/Documents/Radio Anomaly Detection/SimNoise/KDMX_205_whitenoise.wav\n",
      "/Users/langchenfan/Documents/Radio Anomaly Detection/SimNoise/KEGL_393_whitenoise.wav\n",
      "/Users/langchenfan/Documents/Radio Anomaly Detection/SimNoise/KEGL_155_whitenoise.wav\n",
      "/Users/langchenfan/Documents/Radio Anomaly Detection/SimNoise/FOXS_173_whitenoise.wav\n",
      "/Users/langchenfan/Documents/Radio Anomaly Detection/SimNoise/KDMX_313_whitenoise.wav\n",
      "/Users/langchenfan/Documents/Radio Anomaly Detection/SimNoise/KEGL_285_whitenoise.wav\n",
      "/Users/langchenfan/Documents/Radio Anomaly Detection/SimNoise/KDMX_283_whitenoise.wav\n",
      "/Users/langchenfan/Documents/Radio Anomaly Detection/SimNoise/FOXS_333_whitenoise.wav\n",
      "/Users/langchenfan/Documents/Radio Anomaly Detection/SimNoise/KDMX_153_whitenoise.wav\n",
      "/Users/langchenfan/Documents/Radio Anomaly Detection/SimNoise/KEGL_315_whitenoise.wav\n",
      "/Users/langchenfan/Documents/Radio Anomaly Detection/SimNoise/KDMX_395_whitenoise.wav\n",
      "/Users/langchenfan/Documents/Radio Anomaly Detection/SimNoise/FOXS_225_whitenoise.wav\n",
      "/Users/langchenfan/Documents/Radio Anomaly Detection/SimNoise/KEGL_203_whitenoise.wav\n",
      "/Users/langchenfan/Documents/Radio Anomaly Detection/SimNoise/FOXS_493_whitenoise.wav\n",
      "/Users/langchenfan/Documents/Radio Anomaly Detection/SimNoise/KDMX_523_whitenoise.wav\n",
      "/Users/langchenfan/Documents/Radio Anomaly Detection/SimNoise/KEGL_75_whitenoise.wav\n",
      "/Users/langchenfan/Documents/Radio Anomaly Detection/SimNoise/KDMX_3_whitenoise.wav\n",
      "/Users/langchenfan/Documents/Radio Anomaly Detection/SimNoise/KDMX_435_whitenoise.wav\n"
=======
      "KDMX-FM5_whitenoise.wav\n",
      "KEGL-FM373_whitenoise.wav\n",
      "FOXSPORTS383_whitenoise.wav\n",
      "KDMX-FM445_whitenoise.wav\n",
      "KEGL-FM265_whitenoise.wav\n",
      "FOXSPORTS295_whitenoise.wav\n",
      "FOXSPORTS23_whitenoise.wav\n",
      "FOXSPORTS145_whitenoise.wav\n",
      "KDMX-FM25_whitenoise.wav\n",
      "FOXSPORTS423_whitenoise.wav\n",
      "KDMX-FM123_whitenoise.wav\n",
      "KEGL-FM15_whitenoise.wav\n",
      "FOXSPORTS535_whitenoise.wav\n",
      "KDMX-FM363_whitenoise.wav\n",
      "KEGL-FM455_whitenoise.wav\n",
      "KDMX-FM275_whitenoise.wav\n",
      "FOXSPORTS5_whitenoise.wav\n",
      "KEGL-FM93_whitenoise.wav\n",
      "FOXSPORTS305_whitenoise.wav\n",
      "FOXSPORTS213_whitenoise.wav\n",
      "KEGL-FM133_whitenoise.wav\n",
      "KEGL-FM3_whitenoise.wav\n",
      "KEGL-FM63_whitenoise.wav\n",
      "KDMX-FM155_whitenoise.wav\n",
      "KDMX-FM285_whitenoise.wav\n",
      "FOXSPORTS455_whitenoise.wav\n",
      "KDMX-FM393_whitenoise.wav\n",
      "KDMX-FM53_whitenoise.wav\n",
      "FOXSPORTS133_whitenoise.wav\n",
      "KDMX-FM525_whitenoise.wav\n",
      "FOXSPORTS55_whitenoise.wav\n",
      "KEGL-FM213_whitenoise.wav\n",
      "KDMX-FM433_whitenoise.wav\n",
      "KEGL-FM305_whitenoise.wav\n",
      "KEGL-FM145_whitenoise.wav\n",
      "FOXSPORTS265_whitenoise.wav\n",
      "KEGL-FM295_whitenoise.wav\n",
      "FOXSPORTS373_whitenoise.wav\n",
      "KEGL-FM383_whitenoise.wav\n",
      "KEGL-FM535_whitenoise.wav\n",
      "KDMX-FM203_whitenoise.wav\n",
      "KEGL-FM423_whitenoise.wav\n",
      "KDMX-FM315_whitenoise.wav\n",
      "KDMX-FM365_whitenoise.wav\n",
      "KEGL-FM453_whitenoise.wav\n",
      "KDMX-FM273_whitenoise.wav\n",
      "FOXSPORTS3_whitenoise.wav\n",
      "KEGL-FM95_whitenoise.wav\n",
      "FOXSPORTS303_whitenoise.wav\n",
      "FOXSPORTS215_whitenoise.wav\n",
      "KEGL-FM5_whitenoise.wav\n",
      "KEGL-FM135_whitenoise.wav\n",
      "KDMX-FM3_whitenoise.wav\n",
      "KEGL-FM375_whitenoise.wav\n",
      "FOXSPORTS385_whitenoise.wav\n",
      "KDMX-FM443_whitenoise.wav\n",
      "KEGL-FM263_whitenoise.wav\n",
      "FOXSPORTS293_whitenoise.wav\n",
      "FOXSPORTS25_whitenoise.wav\n",
      "FOXSPORTS143_whitenoise.wav\n",
      "KDMX-FM23_whitenoise.wav\n",
      "FOXSPORTS425_whitenoise.wav\n",
      "KDMX-FM125_whitenoise.wav\n",
      "FOXSPORTS533_whitenoise.wav\n",
      "KEGL-FM13_whitenoise.wav\n",
      "KEGL-FM143_whitenoise.wav\n",
      "FOXSPORTS263_whitenoise.wav\n",
      "KEGL-FM293_whitenoise.wav\n",
      "FOXSPORTS375_whitenoise.wav\n",
      "KEGL-FM385_whitenoise.wav\n",
      "KEGL-FM533_whitenoise.wav\n",
      "KDMX-FM205_whitenoise.wav\n",
      "KEGL-FM425_whitenoise.wav\n",
      "KDMX-FM313_whitenoise.wav\n",
      "KEGL-FM65_whitenoise.wav\n",
      "KDMX-FM153_whitenoise.wav\n",
      "KDMX-FM283_whitenoise.wav\n",
      "FOXSPORTS453_whitenoise.wav\n",
      "KDMX-FM395_whitenoise.wav\n",
      "KDMX-FM55_whitenoise.wav\n",
      "FOXSPORTS135_whitenoise.wav\n",
      "KDMX-FM523_whitenoise.wav\n",
      "FOXSPORTS53_whitenoise.wav\n",
      "KEGL-FM215_whitenoise.wav\n",
      "KDMX-FM435_whitenoise.wav\n",
      "KEGL-FM303_whitenoise.wav\n",
      "FOXSPORTS313_whitenoise.wav\n",
      "FOXSPORTS205_whitenoise.wav\n",
      "KEGL-FM125_whitenoise.wav\n",
      "KDMX-FM375_whitenoise.wav\n",
      "KEGL-FM443_whitenoise.wav\n",
      "KDMX-FM263_whitenoise.wav\n",
      "KEGL-FM85_whitenoise.wav\n",
      "FOXSPORTS435_whitenoise.wav\n",
      "KDMX-FM135_whitenoise.wav\n",
      "FOXSPORTS523_whitenoise.wav\n",
      "KEGL-FM365_whitenoise.wav\n",
      "FOXSPORTS395_whitenoise.wav\n",
      "KDMX-FM453_whitenoise.wav\n",
      "FOXSPORTS35_whitenoise.wav\n",
      "KEGL-FM273_whitenoise.wav\n",
      "FOXSPORTS283_whitenoise.wav\n",
      "KDMX-FM33_whitenoise.wav\n",
      "FOXSPORTS153_whitenoise.wav\n",
      "KEGL-FM523_whitenoise.wav\n",
      "KDMX-FM215_whitenoise.wav\n",
      "KEGL-FM435_whitenoise.wav\n",
      "KDMX-FM303_whitenoise.wav\n",
      "KEGL-FM153_whitenoise.wav\n",
      "FOXSPORTS273_whitenoise.wav\n",
      "KEGL-FM283_whitenoise.wav\n",
      "FOXSPORTS365_whitenoise.wav\n",
      "KEGL-FM395_whitenoise.wav\n",
      "FOXSPORTS125_whitenoise.wav\n",
      "KDMX-FM533_whitenoise.wav\n",
      "KDMX-FM45_whitenoise.wav\n",
      "KEGL-FM205_whitenoise.wav\n",
      "FOXSPORTS43_whitenoise.wav\n",
      "KDMX-FM425_whitenoise.wav\n",
      "KEGL-FM313_whitenoise.wav\n",
      "KEGL-FM75_whitenoise.wav\n",
      "KDMX-FM143_whitenoise.wav\n",
      "KDMX-FM293_whitenoise.wav\n",
      "FOXSPORTS443_whitenoise.wav\n",
      "KDMX-FM385_whitenoise.wav\n",
      "FOXSPORTS433_whitenoise.wav\n",
      "KDMX-FM133_whitenoise.wav\n",
      "FOXSPORTS525_whitenoise.wav\n",
      "KEGL-FM363_whitenoise.wav\n",
      "FOXSPORTS393_whitenoise.wav\n",
      "KDMX-FM455_whitenoise.wav\n",
      "FOXSPORTS33_whitenoise.wav\n",
      "KEGL-FM275_whitenoise.wav\n",
      "FOXSPORTS285_whitenoise.wav\n",
      "KDMX-FM35_whitenoise.wav\n",
      "FOXSPORTS155_whitenoise.wav\n",
      "FOXSPORTS315_whitenoise.wav\n",
      "FOXSPORTS203_whitenoise.wav\n",
      "KEGL-FM123_whitenoise.wav\n",
      "KDMX-FM373_whitenoise.wav\n",
      "KEGL-FM445_whitenoise.wav\n",
      "KDMX-FM265_whitenoise.wav\n",
      "KEGL-FM83_whitenoise.wav\n",
      "FOXSPORTS123_whitenoise.wav\n",
      "KDMX-FM535_whitenoise.wav\n",
      "KDMX-FM43_whitenoise.wav\n",
      "KEGL-FM203_whitenoise.wav\n",
      "FOXSPORTS45_whitenoise.wav\n",
      "KDMX-FM423_whitenoise.wav\n",
      "KEGL-FM315_whitenoise.wav\n",
      "KEGL-FM73_whitenoise.wav\n",
      "KDMX-FM145_whitenoise.wav\n",
      "KDMX-FM295_whitenoise.wav\n",
      "FOXSPORTS445_whitenoise.wav\n",
      "KDMX-FM383_whitenoise.wav\n",
      "KEGL-FM525_whitenoise.wav\n",
      "KDMX-FM213_whitenoise.wav\n",
      "KEGL-FM433_whitenoise.wav\n",
      "KDMX-FM305_whitenoise.wav\n",
      "KEGL-FM155_whitenoise.wav\n",
      "FOXSPORTS275_whitenoise.wav\n",
      "KEGL-FM285_whitenoise.wav\n",
      "FOXSPORTS363_whitenoise.wav\n",
      "KEGL-FM393_whitenoise.wav\n",
      "FOXSPORTS415_whitenoise.wav\n",
      "KEGL-FM23_whitenoise.wav\n",
      "FOXSPORTS503_whitenoise.wav\n",
      "KDMX-FM115_whitenoise.wav\n",
      "KDMX-FM473_whitenoise.wav\n",
      "KEGL-FM345_whitenoise.wav\n",
      "KDMX-FM13_whitenoise.wav\n",
      "KEGL-FM183_whitenoise.wav\n",
      "FOXSPORTS173_whitenoise.wav\n",
      "FOXSPORTS15_whitenoise.wav\n",
      "KEGL-FM253_whitenoise.wav\n",
      "FOXSPORTS333_whitenoise.wav\n",
      "KEGL-FM105_whitenoise.wav\n",
      "KDMX-FM95_whitenoise.wav\n",
      "FOXSPORTS225_whitenoise.wav\n",
      "FOXSPORTS93_whitenoise.wav\n",
      "FOXSPORTS493_whitenoise.wav\n",
      "KEGL-FM463_whitenoise.wav\n",
      "KDMX-FM355_whitenoise.wav\n",
      "KDMX-FM193_whitenoise.wav\n",
      "KDMX-FM243_whitenoise.wav\n",
      "KEGL-FM225_whitenoise.wav\n",
      "FOXSPORTS63_whitenoise.wav\n",
      "KDMX-FM513_whitenoise.wav\n",
      "FOXSPORTS105_whitenoise.wav\n",
      "KDMX-FM65_whitenoise.wav\n",
      "KEGL-FM333_whitenoise.wav\n",
      "KDMX-FM405_whitenoise.wav\n",
      "KDMX-FM163_whitenoise.wav\n",
      "KEGL-FM55_whitenoise.wav\n",
      "KEGL-FM493_whitenoise.wav\n",
      "FOXSPORTS463_whitenoise.wav\n",
      "KDMX-FM235_whitenoise.wav\n",
      "KEGL-FM503_whitenoise.wav\n",
      "KDMX-FM323_whitenoise.wav\n",
      "KEGL-FM415_whitenoise.wav\n",
      "FOXSPORTS253_whitenoise.wav\n",
      "FOXSPORTS183_whitenoise.wav\n",
      "KEGL-FM173_whitenoise.wav\n",
      "FOXSPORTS345_whitenoise.wav\n",
      "KDMX-FM483_whitenoise.wav\n",
      "FOXSPORTS335_whitenoise.wav\n",
      "KEGL-FM103_whitenoise.wav\n",
      "KDMX-FM93_whitenoise.wav\n",
      "FOXSPORTS223_whitenoise.wav\n",
      "FOXSPORTS95_whitenoise.wav\n",
      "FOXSPORTS495_whitenoise.wav\n",
      "KEGL-FM465_whitenoise.wav\n",
      "KDMX-FM353_whitenoise.wav\n",
      "KDMX-FM195_whitenoise.wav\n",
      "KDMX-FM245_whitenoise.wav\n",
      "FOXSPORTS413_whitenoise.wav\n",
      "FOXSPORTS505_whitenoise.wav\n",
      "KEGL-FM25_whitenoise.wav\n",
      "KDMX-FM113_whitenoise.wav\n",
      "KDMX-FM475_whitenoise.wav\n",
      "KEGL-FM343_whitenoise.wav\n",
      "KDMX-FM15_whitenoise.wav\n",
      "KEGL-FM185_whitenoise.wav\n",
      "FOXSPORTS175_whitenoise.wav\n",
      "FOXSPORTS13_whitenoise.wav\n",
      "KEGL-FM255_whitenoise.wav\n",
      "KDMX-FM233_whitenoise.wav\n",
      "KEGL-FM505_whitenoise.wav\n",
      "KDMX-FM325_whitenoise.wav\n",
      "KEGL-FM413_whitenoise.wav\n",
      "FOXSPORTS255_whitenoise.wav\n",
      "FOXSPORTS185_whitenoise.wav\n",
      "KEGL-FM175_whitenoise.wav\n",
      "FOXSPORTS343_whitenoise.wav\n",
      "KDMX-FM485_whitenoise.wav\n",
      "KEGL-FM223_whitenoise.wav\n",
      "FOXSPORTS65_whitenoise.wav\n",
      "KDMX-FM515_whitenoise.wav\n",
      "FOXSPORTS103_whitenoise.wav\n",
      "KDMX-FM63_whitenoise.wav\n",
      "KEGL-FM335_whitenoise.wav\n",
      "KDMX-FM403_whitenoise.wav\n",
      "KDMX-FM165_whitenoise.wav\n",
      "KEGL-FM53_whitenoise.wav\n",
      "KEGL-FM495_whitenoise.wav\n",
      "FOXSPORTS465_whitenoise.wav\n",
      "FOXSPORTS485_whitenoise.wav\n",
      "KEGL-FM475_whitenoise.wav\n",
      "KDMX-FM343_whitenoise.wav\n",
      "KDMX-FM185_whitenoise.wav\n",
      "KDMX-FM255_whitenoise.wav\n",
      "FOXSPORTS325_whitenoise.wav\n",
      "KDMX-FM83_whitenoise.wav\n",
      "KEGL-FM113_whitenoise.wav\n",
      "FOXSPORTS85_whitenoise.wav\n",
      "FOXSPORTS233_whitenoise.wav\n",
      "KDMX-FM465_whitenoise.wav\n",
      "KEGL-FM353_whitenoise.wav\n",
      "KEGL-FM195_whitenoise.wav\n",
      "FOXSPORTS165_whitenoise.wav\n",
      "KEGL-FM245_whitenoise.wav\n",
      "FOXSPORTS403_whitenoise.wav\n",
      "KEGL-FM35_whitenoise.wav\n",
      "FOXSPORTS515_whitenoise.wav\n",
      "KDMX-FM103_whitenoise.wav\n",
      "FOXSPORTS245_whitenoise.wav\n",
      "FOXSPORTS195_whitenoise.wav\n",
      "KEGL-FM165_whitenoise.wav\n",
      "FOXSPORTS353_whitenoise.wav\n",
      "KDMX-FM495_whitenoise.wav\n",
      "KDMX-FM223_whitenoise.wav\n",
      "KEGL-FM515_whitenoise.wav\n",
      "KDMX-FM335_whitenoise.wav\n",
      "KEGL-FM403_whitenoise.wav\n",
      "KDMX-FM175_whitenoise.wav\n",
      "KEGL-FM43_whitenoise.wav\n",
      "KEGL-FM485_whitenoise.wav\n",
      "FOXSPORTS475_whitenoise.wav\n",
      "FOXSPORTS75_whitenoise.wav\n",
      "KEGL-FM233_whitenoise.wav\n",
      "KDMX-FM73_whitenoise.wav\n",
      "KDMX-FM505_whitenoise.wav\n",
      "FOXSPORTS113_whitenoise.wav\n",
      "KEGL-FM325_whitenoise.wav\n",
      "KDMX-FM413_whitenoise.wav\n",
      "KDMX-FM463_whitenoise.wav\n",
      "KEGL-FM355_whitenoise.wav\n",
      "KEGL-FM193_whitenoise.wav\n",
      "FOXSPORTS163_whitenoise.wav\n",
      "KEGL-FM243_whitenoise.wav\n",
      "FOXSPORTS405_whitenoise.wav\n",
      "FOXSPORTS513_whitenoise.wav\n",
      "KEGL-FM33_whitenoise.wav\n",
      "KDMX-FM105_whitenoise.wav\n",
      "FOXSPORTS483_whitenoise.wav\n",
      "KEGL-FM473_whitenoise.wav\n",
      "KDMX-FM345_whitenoise.wav\n",
      "KDMX-FM183_whitenoise.wav\n",
      "KDMX-FM253_whitenoise.wav\n",
      "FOXSPORTS323_whitenoise.wav\n",
      "KDMX-FM85_whitenoise.wav\n",
      "KEGL-FM115_whitenoise.wav\n",
      "FOXSPORTS83_whitenoise.wav\n",
      "FOXSPORTS235_whitenoise.wav\n",
      "KDMX-FM173_whitenoise.wav\n",
      "KEGL-FM45_whitenoise.wav\n",
      "KEGL-FM483_whitenoise.wav\n",
      "FOXSPORTS473_whitenoise.wav\n",
      "FOXSPORTS73_whitenoise.wav\n",
      "KEGL-FM235_whitenoise.wav\n",
      "KDMX-FM75_whitenoise.wav\n",
      "KDMX-FM503_whitenoise.wav\n",
      "FOXSPORTS115_whitenoise.wav\n",
      "KEGL-FM323_whitenoise.wav\n",
      "KDMX-FM415_whitenoise.wav\n",
      "FOXSPORTS243_whitenoise.wav\n",
      "FOXSPORTS193_whitenoise.wav\n",
      "KEGL-FM163_whitenoise.wav\n",
      "FOXSPORTS355_whitenoise.wav\n",
      "KDMX-FM493_whitenoise.wav\n",
      "KDMX-FM225_whitenoise.wav\n",
      "KEGL-FM513_whitenoise.wav\n",
      "KDMX-FM333_whitenoise.wav\n",
      "KEGL-FM405_whitenoise.wav\n"
>>>>>>> 31dff7b7
     ]
    }
   ],
   "source": [
    "# load test data\n",
    "test_dir = base_dir+aafolder\n",
    "noisywav = glob.glob(os.path.join(test_dir,'*_'+aapp+'.wav'))\n",
    "\n",
    "# create features and append to a DataFrame\n",
    "df_test = pd.DataFrame()\n",
    "for audio_file in noisywav:\n",
    "    print(audio_file)\n",
    "    sr_ = 44100\n",
    "    audio_ts, sr= lr.load(audio_file, sr=sr_)\n",
    "    df_temp = train_model.extract_features_autoencoder(audio_ts=audio_ts, sr=sr)\n",
    "    df_temp['audio_file'] = audio_file\n",
    "    df_temp['audio_idx'] = df_temp.index.values\n",
    "    df_test = pd.concat([df_test, df_temp ], axis=0)"
   ],
   "metadata": {
    "collapsed": false,
    "pycharm": {
     "name": "#%%\n"
    }
   }
  },
  {
   "cell_type": "code",
<<<<<<< HEAD
   "execution_count": 16,
=======
   "execution_count": 15,
>>>>>>> 31dff7b7
   "outputs": [],
   "source": [
    "df_test.to_pickle(aapp+'_test_data.pkl')"
   ],
   "metadata": {
    "collapsed": false,
    "pycharm": {
     "name": "#%%\n"
    }
   }
  },
  {
   "cell_type": "code",
<<<<<<< HEAD
   "execution_count": 17,
=======
   "execution_count": 16,
>>>>>>> 31dff7b7
   "outputs": [],
   "source": [
    "#df_test = pd.read_pickle('test_data.pkl')"
   ],
   "metadata": {
    "collapsed": false,
    "pycharm": {
     "name": "#%%\n"
    }
   }
  },
  {
   "cell_type": "code",
<<<<<<< HEAD
   "execution_count": 18,
=======
   "execution_count": 17,
>>>>>>> 31dff7b7
   "outputs": [],
   "source": [
    "X_test = df_test[feature_cols]\n",
    "X_test_transformed = pd.DataFrame(pipeline.transform(X_test), columns=X_test.columns, index=X_test.index)"
   ],
   "metadata": {
    "collapsed": false,
    "pycharm": {
     "name": "#%%\n"
    }
   }
  },
  {
   "cell_type": "code",
<<<<<<< HEAD
   "execution_count": 19,
=======
   "execution_count": 18,
>>>>>>> 31dff7b7
   "outputs": [
    {
     "name": "stdout",
     "output_type": "stream",
     "text": [
<<<<<<< HEAD
      "  10/6950 [..............................] - ETA: 1:22"
     ]
    },
    {
     "name": "stderr",
     "output_type": "stream",
     "text": [
      "2022-11-30 15:37:24.537461: I tensorflow/core/grappler/optimizers/custom_graph_optimizer_registry.cc:114] Plugin optimizer for device_type GPU is enabled.\n"
     ]
    },
    {
     "name": "stdout",
     "output_type": "stream",
     "text": [
      "6950/6950 [==============================] - 67s 10ms/step\n",
      "8688/8688 [==============================] - 81s 9ms/step\n"
=======
      "6950/6950 [==============================] - 12s 2ms/step\n",
      "8688/8688 [==============================] - 20s 2ms/step\n"
>>>>>>> 31dff7b7
     ]
    }
   ],
   "source": [
    "reconstruct_train = autoencoder.predict(X_train_transformed)\n",
    "reconstruct_test = autoencoder.predict(X_test_transformed)"
   ],
   "metadata": {
    "collapsed": false,
    "pycharm": {
     "name": "#%%\n"
    }
   }
  },
  {
   "cell_type": "code",
<<<<<<< HEAD
   "execution_count": 20,
=======
   "execution_count": 19,
>>>>>>> 31dff7b7
   "outputs": [],
   "source": [
    "import numpy as np\n",
    "mse_train = np.mean(np.power(X_train_transformed - reconstruct_train, 2), axis=1)\n",
    "mse_test = np.mean(np.power(X_test_transformed - reconstruct_test, 2), axis=1)"
   ],
   "metadata": {
    "collapsed": false,
    "pycharm": {
     "name": "#%%\n"
    }
   }
  },
  {
   "cell_type": "code",
<<<<<<< HEAD
   "execution_count": 21,
=======
   "execution_count": 20,
>>>>>>> 31dff7b7
   "outputs": [],
   "source": [
    "mse_scaler = MinMaxScaler()\n",
    "mse_train_transformed = pd.DataFrame(mse_scaler.fit_transform(pd.DataFrame(mse_train)), index=mse_train.index, columns=['MSE'])\n",
    "mse_train_transformed['flag'] =0\n",
    "mse_test_transformed = pd.DataFrame(mse_scaler.transform(pd.DataFrame(mse_test)), index = mse_test.index, columns=['MSE'])\n",
    "mse_test_transformed['flag'] = 1"
   ],
   "metadata": {
    "collapsed": false,
    "pycharm": {
     "name": "#%%\n"
    }
   }
  },
  {
   "cell_type": "code",
<<<<<<< HEAD
   "execution_count": 24,
=======
   "execution_count": 21,
>>>>>>> 31dff7b7
   "outputs": [],
   "source": [
    "mse_merged = pd.concat([mse_train_transformed, mse_test_transformed])\n",
    "mse_merged.sort_values(by=['MSE'], inplace=True)\n",
    "mse_merged.reset_index(inplace=True)"
   ],
   "metadata": {
    "collapsed": false,
    "pycharm": {
     "name": "#%%\n"
    }
   }
  },
  {
   "cell_type": "code",
<<<<<<< HEAD
   "execution_count": 31,
   "outputs": [
    {
     "name": "stdout",
     "output_type": "stream",
     "text": [
      "1.0\n",
      "4.469424724578857\n"
     ]
=======
   "execution_count": 25,
   "outputs": [
    {
     "data": {
      "text/plain": "<matplotlib.collections.PathCollection at 0x7feffd5e7950>"
     },
     "execution_count": 25,
     "metadata": {},
     "output_type": "execute_result"
>>>>>>> 31dff7b7
    },
    {
     "data": {
      "text/plain": "<Figure size 640x480 with 1 Axes>",
<<<<<<< HEAD
      "image/png": "iVBORw0KGgoAAAANSUhEUgAAAjQAAAGiCAYAAADwXFzAAAAAOXRFWHRTb2Z0d2FyZQBNYXRwbG90bGliIHZlcnNpb24zLjYuMiwgaHR0cHM6Ly9tYXRwbG90bGliLm9yZy8o6BhiAAAACXBIWXMAAA9hAAAPYQGoP6dpAAAoZklEQVR4nO3dfXRU5YHH8V9CyBBeZsKLmUk00bSiEEUQ0DC+7QtziELdpWW34mZdqhxQG1wRpCVbgdraBmPXbVGE2u0K57RKdc9ilQrbnAChYAgYQXkz0i1rYu0kaswMUAkhefYPl3sYiDIJdzJzZ76fc+YcM/eZmWfuZsm3z3MnSTPGGAEAADhYerwnAAAAcKEIGgAA4HgEDQAAcDyCBgAAOB5BAwAAHI+gAQAAjkfQAAAAxyNoAACA4xE0AADA8QgaAADgeD0Omm3btun2229XXl6e0tLS9PLLL0ccN8Zo6dKlys3NVVZWlgKBgA4fPhwxprW1VaWlpXK73crOztbs2bN17NixiDFvv/22br75Zg0YMED5+fmqrKzs+bsDAAApocdBc/z4cY0dO1YrV67s9nhlZaVWrFih1atXq66uToMGDVJJSYlOnDhhjSktLdWBAwdUVVWlDRs2aNu2bZo7d651PBwOa8qUKbr00ktVX1+vJ554Qt/97nf17LPP9uItAgCAZJd2IX+cMi0tTevXr9f06dMlfbY6k5eXp4ULF+rhhx+WJIVCIXm9Xq1Zs0YzZ87UoUOHVFRUpN27d2vixImSpE2bNmnq1Kl6//33lZeXp1WrVuk73/mOgsGgMjMzJUmLFy/Wyy+/rHfeeecC3zIAAEg2GXY+2ZEjRxQMBhUIBKz7PB6PiouLVVtbq5kzZ6q2tlbZ2dlWzEhSIBBQenq66urq9NWvflW1tbW65ZZbrJiRpJKSEj3++OP65JNPNHTo0HNeu729Xe3t7dbXXV1dam1t1fDhw5WWlmbn2wQAADFijNHRo0eVl5en9PToN5JsDZpgMChJ8nq9Efd7vV7rWDAYVE5OTuQkMjI0bNiwiDGFhYXnPMfpY90FTUVFhR599FF73ggAAIirpqYmXXLJJVGPtzVo4qm8vFwLFiywvg6FQiooKFBTU5PcbnccZwYASCgeT/RjQ6HYzQPdCofDys/P15AhQ3r0OFuDxufzSZKam5uVm5tr3d/c3Kxx48ZZY1paWiIed+rUKbW2tlqP9/l8am5ujhhz+uvTY87mcrnkcrnOud/tdhM0AIDe4edH3PT0chFbfw9NYWGhfD6fqqurrfvC4bDq6urk9/slSX6/X21tbaqvr7fGbN68WV1dXSouLrbGbNu2TR0dHdaYqqoqXXnlld1uNwEAEJW/+qt4zwAx0uOgOXbsmPbu3au9e/dK+uxC4L1796qxsVFpaWmaP3++HnvsMb3yyivat2+f/umf/kl5eXnWJ6FGjx6tW2+9VXPmzNGuXbu0Y8cOzZs3TzNnzlReXp4k6R/+4R+UmZmp2bNn68CBA/rVr36ln/zkJxFbSgAA9NjWrdGP3bkzZtNADJge2rJli5F0zm3WrFnGGGO6urrMkiVLjNfrNS6Xy0yePNk0NDREPMfHH39s7rzzTjN48GDjdrvN3XffbY4ePRox5q233jI33XSTcblc5uKLLzbLly/v0TxDoZCRZEKhUE/fIgAgWUnR3xAXvf35fUG/hyaRhcNheTwehUIhrqEBAHymJ9dlJOePx4TX25/f/C0nAEBqmDQp3jNADBE0AIDUUFcX/djvfS9280BMEDQAAJxtyZJ4zwA9RNAAAADHI2gAAMmPv+mX9AgaAADOxKebHImgAQAAjkfQAAAAxyNoAADJjetnUgJBAwDAaVw/41gEDQAAcDyCBgAAOB5BAwBIXlw/kzIIGgAAJK6fcTiCBgAAOB5BAwBITmw3pRSCBgCA0aPjPQNcIIIGAICDB+M9A1wgggYAADgeQQMASD5cP5NyCBoAQGrj49pJgaABAACOR9AAAJLLzTfHewaIA4IGAJBctm+P9wwQBwQNACB1cf1M0iBoAACA4xE0AIDkwce1UxZBAwBITWw3JRWCBgAAOB5BAwBIDmw3pTSCBgAAOB5BAwBIPVw/k3QIGgAA4HgEDQDA+bh+JuURNACA1MJ2U1IiaAAAgOMRNAAAZ2O7CSJoAACphO2mpEXQAAAAxyNoAADOxXYT/h9BAwAAHI+gAQCkBq6fSWoEDQDAmdhuwhkIGgAA4HgEDQAg+bHdlPQIGgCA87DdhLMQNAAAwPEIGgBAcmO7KSUQNAAAZ2G7Cd0gaAAAgOMRNACA5MV2U8ogaAAAzsF2Ez4HQQMAAByPoAEAJCe2m1IKQQMAcAa2m/AFCBoAAOB4BA0AIPmw3ZRyCBoAQOJjuwnnQdAAAADHI2gAAMmF7aaURNAAABIb202IAkEDAAAcj6ABACQPtptSlu1B09nZqSVLlqiwsFBZWVn68pe/rO9///syZ3yTGWO0dOlS5ebmKisrS4FAQIcPH454ntbWVpWWlsrtdis7O1uzZ8/WsWPH7J4uACCRsd2EKNkeNI8//rhWrVqlp59+WocOHdLjjz+uyspKPfXUU9aYyspKrVixQqtXr1ZdXZ0GDRqkkpISnThxwhpTWlqqAwcOqKqqShs2bNC2bds0d+5cu6cLAEgWGzbEewaIozRj7F2f+8pXviKv16uf//zn1n0zZsxQVlaWfvGLX8gYo7y8PC1cuFAPP/ywJCkUCsnr9WrNmjWaOXOmDh06pKKiIu3evVsTJ06UJG3atElTp07V+++/r7y8vPPOIxwOy+PxKBQKye122/kWAQB9pScrNGw3JYXe/vy2fYXmhhtuUHV1td59911J0ltvvaXt27frtttukyQdOXJEwWBQgUDAeozH41FxcbFqa2slSbW1tcrOzrZiRpICgYDS09NVV1fX7eu2t7crHA5H3AAADsZ2E3ogw+4nXLx4scLhsEaNGqV+/fqps7NTP/jBD1RaWipJCgaDkiSv1xvxOK/Xax0LBoPKycmJnGhGhoYNG2aNOVtFRYUeffRRu98OAMAJWJ1Jebav0Lz44ov65S9/qeeff15vvvmm1q5dqx/96Edau3at3S8Voby8XKFQyLo1NTXF9PUAADHEKjt6yPYVmkWLFmnx4sWaOXOmJGnMmDF67733VFFRoVmzZsnn80mSmpublZubaz2uublZ48aNkyT5fD61tLREPO+pU6fU2tpqPf5sLpdLLpfL7rcDAIgHjyfeM4DD2L5C8+c//1np6ZFP269fP3V1dUmSCgsL5fP5VF1dbR0Ph8Oqq6uT3++XJPn9frW1tam+vt4as3nzZnV1dam4uNjuKQMAnIztJigGKzS33367fvCDH6igoEBXXXWV9uzZoyeffFL33HOPJCktLU3z58/XY489ppEjR6qwsFBLlixRXl6epk+fLkkaPXq0br31Vs2ZM0erV69WR0eH5s2bp5kzZ0b1CScAgINxMTB6wfageeqpp7RkyRJ985vfVEtLi/Ly8nTvvfdq6dKl1phvfetbOn78uObOnau2tjbddNNN2rRpkwYMGGCN+eUvf6l58+Zp8uTJSk9P14wZM7RixQq7pwsAAJKA7b+HJlHwe2gAwKH43TMpLWF+Dw0AAL3GdhN6iaABAACOR9AAAJyJ7SacgaABACQGtptwAQgaAADgeAQNACD+ero6w3YTzkLQAAAAxyNoAADOwuoMukHQAADii4uBYQOCBgAAOB5BAwCIHy4Ghk0IGgAA4HgEDQDAGVidwRcgaAAA8cHFwLARQQMAAByPoAEA9D0uBobNCBoAAOB4BA0AILGxOoMoEDQAgL7FxcCIAYIGAAA4HkEDAOg7XAyMGCFoAACA4xE0AIC+weoMYoigAQAAjkfQAAAAxyNoAACxx3YTYoygAQAAjkfQAABii9UZ9AGCBgAAOB5BAwBIHKzOoJcIGgBA7PB3m9BHCBoAAOB4BA0AIDa4GBh9iKABAACOR9AAAOzH6gz6GEEDAAAcj6ABANirvLxn41mdgQ0IGgCAvZYvj/cMkIIIGgAA4HgEDQDAPlwMjDghaAAAgOMRNAAAe7A6gzgiaAAAgOMRNACAC8fqDOKMoAEAAI5H0AAALgyrM0gABA0AAHA8ggYA0Hs9XZ0BYoSgAQD0HbabECMEDQCgd1idQQIhaAAAfYPVGcQQQQMA6DlWZ5BgCBoAQOyxOoMYI2gAAD3D6gwSEEEDAIgtVmfQBwgaAED0WJ1BgiJoAACxw+oM+ghBAwCIDqszSGAEDQAgNlidQR8iaAAA58fqDBIcQQMAsB+rM+hjBA0A4IuxOgMHIGgAAPZidQZxEJOg+eMf/6h//Md/1PDhw5WVlaUxY8bojTfesI4bY7R06VLl5uYqKytLgUBAhw8fjniO1tZWlZaWyu12Kzs7W7Nnz9axY8diMV0AwOdhdQYOYXvQfPLJJ7rxxhvVv39/bdy4UQcPHtS//uu/aujQodaYyspKrVixQqtXr1ZdXZ0GDRqkkpISnThxwhpTWlqqAwcOqKqqShs2bNC2bds0d+5cu6cLALATqzOIkzRj7P3uW7x4sXbs2KHf/e533R43xigvL08LFy7Uww8/LEkKhULyer1as2aNZs6cqUOHDqmoqEi7d+/WxIkTJUmbNm3S1KlT9f777ysvL++88wiHw/J4PAqFQnK73fa9QQBIFb1ZnSFocIF6+/Pb9hWaV155RRMnTtTf//3fKycnR9dee61+9rOfWcePHDmiYDCoQCBg3efxeFRcXKza2lpJUm1trbKzs62YkaRAIKD09HTV1dV1+7rt7e0Kh8MRNwBAHyJmEEe2B80f/vAHrVq1SiNHjtR///d/6/7779c///M/a+3atZKkYDAoSfJ6vRGP83q91rFgMKicnJyI4xkZGRo2bJg15mwVFRXyeDzWLT8/3+63BgCpg2tn4DC2B01XV5fGjx+vH/7wh7r22ms1d+5czZkzR6tXr7b7pSKUl5crFApZt6amppi+HgDgDKzOIM5sD5rc3FwVFRVF3Dd69Gg1NjZKknw+nySpubk5Ykxzc7N1zOfzqaWlJeL4qVOn1Nraao05m8vlktvtjrgBAHqB1Rk4kO1Bc+ONN6qhoSHivnfffVeXXnqpJKmwsFA+n0/V1dXW8XA4rLq6Ovn9fkmS3+9XW1ub6uvrrTGbN29WV1eXiouL7Z4yAOBCsDqDBJBh9xM+9NBDuuGGG/TDH/5QX//617Vr1y49++yzevbZZyVJaWlpmj9/vh577DGNHDlShYWFWrJkifLy8jR9+nRJn63o3HrrrdZWVUdHh+bNm6eZM2dG9QknAEAvsToDh7L9Y9uStGHDBpWXl+vw4cMqLCzUggULNGfOHOu4MUbLli3Ts88+q7a2Nt1000165plndMUVV1hjWltbNW/ePL366qtKT0/XjBkztGLFCg0ePDiqOfCxbQDoIT6mjQTQ25/fMQmaREDQAEAP9TRoVq+W7r03NnNBykqY30MDAHCg3qzOEDNIIAQNAKDnknNxHw5G0ABAquNCYCQBggYA0DOsziABETQAkMpYnUGSIGgAANFjdQYJiqABgFTF6gySCEEDAKlo7dqeP4bVGSQwggYAUtE3vhHvGQC2ImgAINXwJw6QhAgaAADgeAQNAKQSVmeQpAgaAMDnI2bgEAQNAKQKPqaNJEbQAEAqYKsJSY6gAQAAjkfQAECyY3UGKYCgAYBkNnhwzx9DzMCBCBoASGbHj8d7BkCfIGgAIFmx1YQUQtAAAADHI2gAIBmxOoMUQ9AAQLIhZpCCCBoAAOB4BA0AJBNWZ5CiCBoAAOB4BA0AJAtWZ5DCCBoASAbEDFIcQQMAAByPoAEAp2N1BiBoAMDRehMzQBIiaAAg1bA6gyRE0ACAU7HVBFgIGgBwIsIEiEDQAIATpffin28iCEmMoAEAp2GrCTgHQQMAAByPoAEAJ2F1BugWQQMATsHvnAE+F0EDAMmM1RmkCIIGAJyArSbgCxE0AJDo2GoCzougAYBkxOoMUgxBAwCJjK0mICoEDQAkKraagKgRNACQTFidQYoiaAAgEbHVBPQIQQMAiYatJqDHCBoASAasziDFETQAkEjYagJ6haABgETBVhPQawQNADgZqzOAJIIGABIDW03ABSFoACDe2GoCLhhBAwBOxOoMEIGgAYB4YqsJsAVBAwDxwlYTYBuCBgCchNUZoFsEDQDEA1tNgK0IGgDoa2w1AbYjaACgL/U2ZlidAb4QQQMAiY6YAc6LoAGAvsJWExAzMQ+a5cuXKy0tTfPnz7fuO3HihMrKyjR8+HANHjxYM2bMUHNzc8TjGhsbNW3aNA0cOFA5OTlatGiRTp06FevpAkBssNUExFRMg2b37t366U9/qmuuuSbi/oceekivvvqqXnrpJdXU1OiDDz7Q1772Net4Z2enpk2bppMnT+r111/X2rVrtWbNGi1dujSW0wWAxELMAFGLWdAcO3ZMpaWl+tnPfqahQ4da94dCIf385z/Xk08+qb/+67/WhAkT9Nxzz+n111/Xzp07JUm//e1vdfDgQf3iF7/QuHHjdNttt+n73/++Vq5cqZMnT3b7eu3t7QqHwxE3AEgIbDUBMRezoCkrK9O0adMUCAQi7q+vr1dHR0fE/aNGjVJBQYFqa2slSbW1tRozZoy8Xq81pqSkROFwWAcOHOj29SoqKuTxeKxbfn5+DN4VAPQQW01An4hJ0Kxbt05vvvmmKioqzjkWDAaVmZmp7OzsiPu9Xq+CwaA15syYOX389LHulJeXKxQKWbempiYb3gkAXABiBugzGXY/YVNTkx588EFVVVVpwIABdj/953K5XHK5XH32egAQE8QM0Cu2r9DU19erpaVF48ePV0ZGhjIyMlRTU6MVK1YoIyNDXq9XJ0+eVFtbW8Tjmpub5fP5JEk+n++cTz2d/vr0GABIaFw3A/Qp24Nm8uTJ2rdvn/bu3WvdJk6cqNLSUuu/+/fvr+rqausxDQ0NamxslN/vlyT5/X7t27dPLS0t1piqqiq53W4VFRXZPWUAsBdbTUCfs33LaciQIbr66qsj7hs0aJCGDx9u3T979mwtWLBAw4YNk9vt1gMPPCC/369JkyZJkqZMmaKioiLdddddqqysVDAY1COPPKKysjK2lQAkNmIGiAvbgyYa//Zv/6b09HTNmDFD7e3tKikp0TPPPGMd79evnzZs2KD7779ffr9fgwYN0qxZs/S9730vHtMFgNhasiTeMwAcL82Y5PyfBeFwWB6PR6FQSG63O97TAZAKWJ0BLlhvf37zt5wAwA7EDBBXBA0AXChiBog7ggYAADgeQQMAF4LVGSAhEDQA0FvEDJAwCBoA6A1iBkgoBA0AAHA8ggYAeorVGSDhEDQA0BPEDJCQCBoAiBYxAyQsggYAonHRRfGeAYAvQNAAQDQ++qh3j2N1BugTBA0AnA9bTUDCI2gA4IsQM4AjEDQA8Hl6GzM7dtg7DwDnRdAAgN1uuCHeMwBSDkEDAN1hqwlwFIIGAM5GzACOQ9AAwJmIGcCRCBoAAOB4BA0AnMbqDOBYBA0ASMQM4HAEDQAQM4DjETQAAMDxCBoAqY3VGSApEDQAUhcxAyQNggZAaiJmgKRC0ABIPb2NGQAJi6ABgGixOgMkLIIGQGphqwlISgQNgNRBzABJi6ABkBqIGSCpETQAAMDxCBoAyY/VGSDpETQAkhsxA6QEggZA8iJmgJRB0ABITvzyPCClEDQAcCZWZwBHImgAJB+2moCUQ9AASC7EDJCSCBoAyYOYAVIWQQMAAByPoAGQHFidAVIaQQPA+YgZIOURNABSEzEDJBWCBoCz8Qv0AIigAeBkbDUB+H8EDQBnImYAnIGgAZA6iBkgaRE0AJyH62YAnIWgAeAsbDUB6AZBAyD5ETNA0iNoADgHW00APgdBA8AZ2GoC8AUIGgCJj5gBcB4EDYDkRMwAKYWgAZDYuG4GQBQIGgCJi60mAFEiaAAkF2IGSEkEDYDE1JvVGWIGSFkEDYDEw3UzAHqIoAGQHFidAVIaQQMgsbDVBKAXbA+aiooKXXfddRoyZIhycnI0ffp0NTQ0RIw5ceKEysrKNHz4cA0ePFgzZsxQc3NzxJjGxkZNmzZNAwcOVE5OjhYtWqRTp07ZPV0AiYStJgC9ZHvQ1NTUqKysTDt37lRVVZU6Ojo0ZcoUHT9+3Brz0EMP6dVXX9VLL72kmpoaffDBB/ra175mHe/s7NS0adN08uRJvf7661q7dq3WrFmjpUuX2j1dAE7H6gwASWnGxPZfgw8//FA5OTmqqanRLbfcolAopIsuukjPP/+8/u7v/k6S9M4772j06NGqra3VpEmTtHHjRn3lK1/RBx98IK/XK0lavXq1vv3tb+vDDz9UZmbmOa/T3t6u9vZ26+twOKz8/HyFQiG53e5YvkUAdmCrCYA++/nt8Xh6/PM75tfQhEIhSdKwYcMkSfX19ero6FAgELDGjBo1SgUFBaqtrZUk1dbWasyYMVbMSFJJSYnC4bAOHDjQ7etUVFTI4/FYt/z8/Fi9JQB2mzQp3jMA4HAxDZquri7Nnz9fN954o66++mpJUjAYVGZmprKzsyPGer1eBYNBa8yZMXP6+Olj3SkvL1coFLJuTU1NNr8bADFTV9fzx7A6A+AMGbF88rKyMu3fv1/bt2+P5ctIklwul1wuV8xfB4DN2GoCYIOYrdDMmzdPGzZs0JYtW3TJJZdY9/t8Pp08eVJtbW0R45ubm+Xz+awxZ3/q6fTXp8cAAACcZnvQGGM0b948rV+/Xps3b1ZhYWHE8QkTJqh///6qrq627mtoaFBjY6P8fr8kye/3a9++fWppabHGVFVVye12q6ioyO4pA4gXVmcA2MT2LaeysjI9//zz+vWvf60hQ4ZY17x4PB5lZWXJ4/Fo9uzZWrBggYYNGya3260HHnhAfr9fk/7/wsApU6aoqKhId911lyorKxUMBvXII4+orKyMbSUgld1zT7xnACBB2f6x7bTP+V9czz33nL7xjW9I+uwX6y1cuFAvvPCC2tvbVVJSomeeeSZiO+m9997T/fffr61bt2rQoEGaNWuWli9froyM6Bqstx/7AtBHWJ0B0I3e/vyO+e+hiReCBkhgxAyAz5Gwv4cGAAAg1ggaAH2L1RkAMUDQAEhsW7bEewYAHICgAdB3pk7t+WP+8i9tnwaA5EPQAOg7Gzf2bDxbTQCiRNAAAADHI2gA9I2eXgzM6gyAHiBoAACA4xE0AGKP1RkAMUbQAAAAxyNoAMQWqzMA+gBBAwAAHI+gAZA4WJ0B0EsEDYDY6c3fbQKAXiBoAACA4xE0AGKDi4EB9CGCBgAAOB5BAyD+WJ0BcIEIGgD242JgAH2MoAEAAI5H0ACIL7abANiAoAEAAI5H0ACwF9fPAIgDggZA/LDdBMAmBA0AAHA8ggaAffbsifcMAKQoggaAfcaPj/cMAKQoggZAfHD9DAAbETQAAMDxCBoAAOB4BA0Ae/TvH+8ZAEhhBA0Ae5w6Ff1Yrp8BYDOCBgAAOB5BAwAAHI+gAQAAjkfQAAAAxyNoAFy4nvyFbS4IBhADBA0AAHA8ggYAADgeQQMAAByPoAEAAI5H0AAAAMcjaAAAgOMRNAD6Dh/ZBhAjBA2AC9OT30EDADFC0AAAAMcjaAAAgOMRNAAAwPEIGgAA4HgEDQAAcDyCBgAAOB5BAwAAHI+gAdA30vnnBkDs8C8MgL7R2RnvGQBIYgQNAABwPIIGAAA4HkEDAAAcj6ABAACOR9AAAADHI2gA9N6hQ/GeAQBIImgAXIiDB+M9AwCQJGXEewJOkvZoWrynACSUO7dKz8d7EgAggiYqhAzQvc7+8Z4BAHwmobecVq5cqcsuu0wDBgxQcXGxdu3aFe8pATjD+yOiG2diOw0ASNyg+dWvfqUFCxZo2bJlevPNNzV27FiVlJSopaWlT+fB6gzw+T52RzeOoAEQa2nGmIT8t6a4uFjXXXednn76aUlSV1eX8vPz9cADD2jx4sXnjG9vb1d7e7v1dSgUUkFBgZqamuR2R/mvbjc8FZ5ePxZIdv06pY+fkM6X/W1pUnZbqE/mBMDZwuGw8vPz1dbWJo8n+p/BCXkNzcmTJ1VfX6/y8nLrvvT0dAUCAdXW1nb7mIqKCj366KPn3J+fnx+zeQKprlNSdjQDjaQe/MMEAEePHnV+0Hz00Ufq7OyU1+uNuN/r9eqdd97p9jHl5eVasGCB9XVXV5daW1s1fPhwpaXZt210uhwvdOUH58e57huc577Bee4bnOe+EcvzbIzR0aNHlZeX16PHJWTQ9IbL5ZLL5Yq4Lzs7O2av53a7+X+WPsK57huc577Bee4bnOe+Eavz3JOVmdMS8qLgESNGqF+/fmpubo64v7m5WT6fL06zAgAAiSohgyYzM1MTJkxQdXW1dV9XV5eqq6vl9/vjODMAAJCIEnbLacGCBZo1a5YmTpyo66+/Xj/+8Y91/Phx3X333XGdl8vl0rJly87Z3oL9ONd9g/PcNzjPfYPz3DcS8Twn7Me2Jenpp5/WE088oWAwqHHjxmnFihUqLi6O97QAAECCSeigAQAAiEZCXkMDAADQEwQNAABwPIIGAAA4HkEDAAAcj6DpoZUrV+qyyy7TgAEDVFxcrF27dsV7SnGzbds23X777crLy1NaWppefvnliOPGGC1dulS5ubnKyspSIBDQ4cOHI8a0traqtLRUbrdb2dnZmj17to4dOxYx5u2339bNN9+sAQMGKD8/X5WVlefM5aWXXtKoUaM0YMAAjRkzRq+99lqP55KIKioqdN1112nIkCHKycnR9OnT1dDQEDHmxIkTKisr0/DhwzV48GDNmDHjnF9K2djYqGnTpmngwIHKycnRokWLdOrUqYgxW7du1fjx4+VyuXT55ZdrzZo158znfN//0cwlUa1atUrXXHON9ZtP/X6/Nm7caB3nPNtv+fLlSktL0/z58637OM/2+O53v6u0tLSI26hRo6zjSXmeDaK2bt06k5mZaf7jP/7DHDhwwMyZM8dkZ2eb5ubmeE8tLl577TXzne98x/zXf/2XkWTWr18fcXz58uXG4/GYl19+2bz11lvmb/7mb0xhYaH59NNPrTG33nqrGTt2rNm5c6f53e9+Zy6//HJz5513WsdDoZDxer2mtLTU7N+/37zwwgsmKyvL/PSnP7XG7Nixw/Tr189UVlaagwcPmkceecT079/f7Nu3r0dzSUQlJSXmueeeM/v37zd79+41U6dONQUFBebYsWPWmPvuu8/k5+eb6upq88Ybb5hJkyaZG264wTp+6tQpc/XVV5tAIGD27NljXnvtNTNixAhTXl5ujfnDH/5gBg4caBYsWGAOHjxonnrqKdOvXz+zadMma0w03//nm0sie+WVV8xvfvMb8+6775qGhgbzL//yL6Z///5m//79xhjOs9127dplLrvsMnPNNdeYBx980Lqf82yPZcuWmauuusr86U9/sm4ffvihdTwZzzNB0wPXX3+9KSsrs77u7Ow0eXl5pqKiIo6zSgxnB01XV5fx+XzmiSeesO5ra2szLpfLvPDCC8YYYw4ePGgkmd27d1tjNm7caNLS0swf//hHY4wxzzzzjBk6dKhpb2+3xnz72982V155pfX117/+dTNt2rSI+RQXF5t777036rk4RUtLi5FkampqjDGfvY/+/fubl156yRpz6NAhI8nU1tYaYz4Lz/T0dBMMBq0xq1atMm632zqv3/rWt8xVV10V8Vp33HGHKSkpsb4+3/d/NHNxmqFDh5p///d/5zzb7OjRo2bkyJGmqqrK/MVf/IUVNJxn+yxbtsyMHTu222PJep7ZcorSyZMnVV9fr0AgYN2Xnp6uQCCg2traOM4sMR05ckTBYDDifHk8HhUXF1vnq7a2VtnZ2Zo4caI1JhAIKD09XXV1ddaYW265RZmZmdaYkpISNTQ06JNPPrHGnPk6p8ecfp1o5uIUoVBIkjRs2DBJUn19vTo6OiLe26hRo1RQUBBxnseMGRPx1+tLSkoUDod14MABa8wXncNovv+jmYtTdHZ2at26dTp+/Lj8fj/n2WZlZWWaNm3aOeeC82yvw4cPKy8vT1/60pdUWlqqxsZGScl7ngmaKH300Ufq7OyM+D+uJHm9XgWDwTjNKnGdPidfdL6CwaBycnIijmdkZGjYsGERY7p7jjNf4/PGnHn8fHNxgq6uLs2fP1833nijrr76akmfvbfMzMxz/rL82e+/t+cwHA7r008/jer7P5q5JLp9+/Zp8ODBcrlcuu+++7R+/XoVFRVxnm20bt06vfnmm6qoqDjnGOfZPsXFxVqzZo02bdqkVatW6ciRI7r55pt19OjRpD3PCfu3nABEKisr0/79+7V9+/Z4TyVpXXnlldq7d69CoZD+8z//U7NmzVJNTU28p5U0mpqa9OCDD6qqqkoDBgyI93SS2m233Wb99zXXXKPi4mJdeumlevHFF5WVlRXHmcUOKzRRGjFihPr163fOldfNzc3y+XxxmlXiOn1Ovuh8+Xw+tbS0RBw/deqUWltbI8Z09xxnvsbnjTnz+PnmkujmzZunDRs2aMuWLbrkkkus+30+n06ePKm2traI8We//96eQ7fbraysrKi+/6OZS6LLzMzU5ZdfrgkTJqiiokJjx47VT37yE86zTerr69XS0qLx48crIyNDGRkZqqmp0YoVK5SRkSGv18t5jpHs7GxdccUV+v3vf5+0388ETZQyMzM1YcIEVVdXW/d1dXWpurpafr8/jjNLTIWFhfL5fBHnKxwOq66uzjpffr9fbW1tqq+vt8Zs3rxZXV1d1h8h9fv92rZtmzo6OqwxVVVVuvLKKzV06FBrzJmvc3rM6deJZi6JyhijefPmaf369dq8ebMKCwsjjk+YMEH9+/ePeG8NDQ1qbGyMOM/79u2LiMeqqiq53W4VFRVZY77oHEbz/R/NXJymq6tL7e3tnGebTJ48Wfv27dPevXut28SJE1VaWmr9N+c5No4dO6b/+Z//UW5ubvJ+P/foEuIUt27dOuNyucyaNWvMwYMHzdy5c012dnbEVeCp5OjRo2bPnj1mz549RpJ58sknzZ49e8x7771njPnso9LZ2dnm17/+tXn77bfN3/7t33b7se1rr73W1NXVme3bt5uRI0dGfGy7ra3NeL1ec9ddd5n9+/ebdevWmYEDB57zse2MjAzzox/9yBw6dMgsW7as249tn28uiej+++83Ho/HbN26NeLjl3/+85+tMffdd58pKCgwmzdvNm+88Ybx+/3G7/dbx09//HLKlClm7969ZtOmTeaiiy7q9uOXixYtMocOHTIrV67s9uOX5/v+P99cEtnixYtNTU2NOXLkiHn77bfN4sWLTVpamvntb39rjOE8x8qZn3IyhvNsl4ULF5qtW7eaI0eOmB07dphAIGBGjBhhWlpajDHJeZ4Jmh566qmnTEFBgcnMzDTXX3+92blzZ7ynFDdbtmwxks65zZo1yxjz2cellyxZYrxer3G5XGby5MmmoaEh4jk+/vhjc+edd5rBgwcbt9tt7r77bnP06NGIMW+99Za56aabjMvlMhdffLFZvnz5OXN58cUXzRVXXGEyMzPNVVddZX7zm99EHI9mLomou/MryTz33HPWmE8//dR885vfNEOHDjUDBw40X/3qV82f/vSniOf53//9X3PbbbeZrKwsM2LECLNw4ULT0dERMWbLli1m3LhxJjMz03zpS1+KeI3Tzvf9H81cEtU999xjLr30UpOZmWkuuugiM3nyZCtmjOE8x8rZQcN5tscdd9xhcnNzTWZmprn44ovNHXfcYX7/+99bx5PxPKcZY0zP1nQAAAASC9fQAAAAxyNoAACA4xE0AADA8QgaAADgeAQNAABwPIIGAAA4HkEDAAAcj6ABAACOR9AAAADHI2gAAIDjETQAAMDx/g+ObLoyMrLVBQAAAABJRU5ErkJggg==\n"
=======
      "image/png": "iVBORw0KGgoAAAANSUhEUgAAAkUAAAGdCAYAAAAc+wceAAAAOXRFWHRTb2Z0d2FyZQBNYXRwbG90bGliIHZlcnNpb24zLjUuMywgaHR0cHM6Ly9tYXRwbG90bGliLm9yZy/NK7nSAAAACXBIWXMAAA9hAAAPYQGoP6dpAAAtrElEQVR4nO3dfXBUdZ7v8U/noTuJoZMgkBAMCIvCypMjDJmMD3O95BKQ64paK8NwZ1iGER+gSgYLldkVmFtTNyzOeme0ELW2RtytWVCmBmdGkZnc8DRgCBoJz0ZQFFboRMSkA4SQpL/3j5izaQhJB3K6Q3i/qk4NfX5fzvn2r2z6M6fPg8fMTAAAANe4uFg3AAAA0B0QigAAAEQoAgAAkEQoAgAAkEQoAgAAkEQoAgAAkEQoAgAAkEQoAgAAkCQlxLqB7iwUCun48ePq1auXPB5PrNsBAAARMDPV1tYqOztbcXGRH/8hFLXj+PHjysnJiXUbAADgMhw7dkw33HBDxPWEonb06tVLUvOk+v3+GHcDAAAiEQwGlZOT43yPR4pQ1I6Wn8z8fj+hCACAq0xnT33hRGsAAAARigAAACQRigAAACQRigAAACQRigAAACQRigAAACQRigAAACQRigAAACRx80YAABALu3c3L8nJUn6+lJER644IRQAAIIo++kj60Y+k99//r3U+n/T449I//7OUmBiz1ghFAAAgOo4elW6/XaqpCV9fXy/96lfSyZPSv/1bTFqTOKcIAABEy7JlUjAoNTVdPGYm/fu/S+XlUW+rBaEIAAC4LxSSXn9damy8dE1CAkeKAABAD3f2bPPSHjMpEIhOP20gFAEAAPelpEipqe3XeDzSgAHR6acNhCIAAOC+uDjpxz9u/onsUhobpZkzo9fTBQhFAAAgOp5+Wrr+eik+/uIxj0d6+GFp5Mjo9/UNQhEAAIiO7GyppET63vfC16emSs8+K61cGZu+vsF9igAAQPQMHiwVF0uHD0t790pJSdJdd0nXXRfrzghFAAAgBoYObV66EX4+AwAAEKEIAABAEqEIAABEW1VV8+X5t94qfec70quvNt+4McYIRQAAIHqWLJEyM6XXXpN275ZKS6VHHpHS0qSPP45pa4QiAAAQHa+/Lv3v/932WG2tdNttbT8sNkoIRQAAIDp+9rP2x8+ckX75y+j00gZCEQAAcF9dnXT8eMd1r7/ufi+XQCgCAADuCwYjq6urc7ePdhCKAACA+/r2bX4obEeGDHG/l0sgFAEAAPfFxUn/7b91XLd8ueutXAqhCAAARMeaNVJKyqXHH3xQGjs2ev1cgFAEAACio29f6dNPm2/Y2FpKivTMM9Lvfhebvr7BA2EBAED0ZGZKJSXS6dPSnj1Sr17SyJGSxxPrzghFAAAgBlJTpe9+N9ZdhOHnMwAAABGKAAAAJBGKAAAAJBGKAAAAJHGiNQAAiLZQSNq4Udq9W0pOlv7n/5QGDox1V4QiAAAQRTt3StOnN9+vKC5OMpPmzZN+8APp1Vfbv7mjywhFAAAgOioqpP/+36Vz55pfh0L/NbZ6tVRTI/3xjzG7ZxHnFAEAgOhYtkyqr5eami4eC4Wkt99uPpIUI4QiAADgvqYm6T/+Q2psvHRNQoL0299Gr6cLEIoAAID76uqk8+fbrzGTTp6MTj9tIBQBAAD3XXedlJ7efo3HIw0eHJV22kIoAgAA7vN4pDlzpPj4S9c0NkqzZkWvpwsQigAAQHQsXNh8P6K4S8SPRYukoUOj21MrhCIAABAdGRnSyJHhl+K3iIuTvvvd6PfUuoWY7h0AAFw7Xn21+bL7tphJ06Y136soRghFAADAfWbS//2/7Y/X1Un/9m/R6+kC3NEaAAC47+xZ6dCh9mvi4qT3349OP23tPmZ7BgAA146ECI7DeDxSYqL7vVwCoQgAALjP55Puuqv955o1NkqTJkWvpwsQigAAQHTcfXfzuUOXEh8v3XNP9Pq5AKEIAABER3Fx+0eKmpqkP/0pev1cgFAEAADcd+6ctG1b+0eKEhKkv/wlej1doFOhqLCwUN/+9rfVq1cv9evXT1OnTlVFRUVYzblz5zR37lxdf/31Sk1N1YMPPqjKysqwmqNHj2rKlClKSUlRv379tHDhQjVe8NTczZs367bbbpPP59PQoUO1atWqi/pZsWKFbrzxRiUlJSk3N1c7d+7sdC8AACAK2rph44XMms8ripFOhaItW7Zo7ty52rFjh4qKitTQ0KCJEyfqzJkzTs1Pf/pT/elPf9LatWu1ZcsWHT9+XA888IAz3tTUpClTpuj8+fN677339Prrr2vVqlVavHixU3PkyBFNmTJFd999t8rLyzV//nz95Cc/0Z///Gen5o033tCCBQu0ZMkSffjhhxozZowKCgpUVVUVcS8AACBKUlKk4cPb//ksFJJyc6PX04XsClRVVZkk27Jli5mZVVdXW2Jioq1du9apOXjwoEmykpISMzNbv369xcXFWSAQcGpWrlxpfr/f6uvrzczsqaeeshEjRoTta9q0aVZQUOC8Hj9+vM2dO9d53dTUZNnZ2VZYWBhxLx2pqakxSVZTUxNRPQAAaMcrr5g1Hw+6eImLM0tNNeuC79zL/f6+onOKar65FXfv3r0lSWVlZWpoaFB+fr5TM3z4cA0cOFAlJSWSpJKSEo0aNUqZmZlOTUFBgYLBoPbv3+/UtN5GS03LNs6fP6+ysrKwmri4OOXn5zs1kfRyofr6egWDwbAFAAB0kZ/8RPpf/6v5z60fCpuQ0Hx/ot//XvL7Y9ObruBE61AopPnz5+v222/XyJEjJUmBQEBer1fp6elhtZmZmQoEAk5N60DUMt4y1l5NMBhUXV2dTp48qaampjZrWm+jo14uVFhYqLS0NGfJycmJcDYAAECH4uKk11+X1qxpfvhrr15S377Sww9L5eXS//gfMW3vsh/zMXfuXO3bt0/btm3ryn5iatGiRVqwYIHzOhgMEowAAOhKcXHND36dNi3WnVzkskLRvHnz9Pbbb2vr1q264YYbnPVZWVk6f/68qqurw47QVFZWKisry6m58CqxlivCWtdceJVYZWWl/H6/kpOTFR8fr/j4+DZrWm+jo14u5PP55PP5OjETAACgp+jUz2dmpnnz5mndunXauHGjBg8eHDY+duxYJSYmqri42FlXUVGho0ePKi8vT5KUl5envXv3hl0lVlRUJL/fr1tuucWpab2NlpqWbXi9Xo0dOzasJhQKqbi42KmJpBcAAABHZ87KfuyxxywtLc02b95sJ06ccJazZ886NY8++qgNHDjQNm7caB988IHl5eVZXl6eM97Y2GgjR460iRMnWnl5uW3YsMH69u1rixYtcmo+/fRTS0lJsYULF9rBgwdtxYoVFh8fbxs2bHBq1qxZYz6fz1atWmUHDhywOXPmWHp6ethVbR310hGuPgMA4Opzud/fnQpFktpcXnvtNaemrq7OHn/8ccvIyLCUlBS7//777cSJE2Hb+eyzz2zy5MmWnJxsffr0sSeffNIaGhrCajZt2mS33nqreb1eGzJkSNg+Wrz44os2cOBA83q9Nn78eNuxY0fYeCS9tIdQBADA1edyv789Zu3db/vaFgwGlZaWppqaGvljeIkgAAA9iplUWirt3i0lJ0uTJkn9+nXZ5i/3+/uyrz4DAADotD17pBkzpH37/mtdQkLzZfm/+pXk9casNUIRAACIjk8+ke66Szp9Onx9Y6P0yivSqVPN9zCKkSu6ozUAAEDECgulM2ekpqaLx0Ih6Y03pA8/jH5f3yAUAQAA9zU1Sb/9bfNRoUtJSJD+/d+j19MFCEUAAMB9Z89K5861X2MmtbqPYbQRigAAgPuuu655aU8oJLV6Uka0EYoAAID74uI6Djxm0q23RqWdthCKAACA+xobm68+a4/HI23fHp1+2kAoAgAA7qura/8ka6k5FFVXR6WdthCKAACA+1JTpd69O64bMsT9Xi6BUAQAANzn8Ujjx7dfEwpJf//30emnDYQiAADgPjPp4487rvvrX93v5RIIRQAAwH1nz0qfftpx3aZN7vdyCYQiAADgvrgII0ckwcklhCIAAOC+jq48a9HRDR5dRCgCAADuS0qKrC4jw90+2kEoAgAA3UekP7O5seuY7RkAAFw76uoiq+PnMwAA0KOlpkpeb8d1kf7M5gJCEQAAcF8oJJ0/33Hd6dPu93IJhCIAAOC+M2ciq/voI3f7aAehCAAAuM8ssjqOFAEAgB4tMTGyuoQEd/toB6EIAAC4L9KbN+bkuNtHOwhFAADAfb16RXYU6Nvfdr+XSyAUAQAA98XFRXa0aM8e93u5BEIRAABw35dfRlb3l7+420c7CEUAAMB9Bw9GVtfQ4G4f7SAUAQAA92VmRlbn8bjbRzsIRQAAwH0ZGZHV+Xzu9tEOQhEAAHBfpPcfiuT5aC4hFAEAAPfV1kZWx5EiAADQo11/fWR1ffq420c7CEUAAMB9SUmR1XH1GQAA6NE+/7xr61xAKAIAAO47cSKyukifkeYCQhEAAHBfpJfkx8UumhCKAACA+wYMiKyub193+2gHoQgAALgv0vsPXXedu320g1AEAADcF+k5RZE+ONYFhCIAAOC+pqbI6s6edbePdhCKAACA+06fjqwu0vDkAkIRAABwX2JiZHVm7vbRDkIRAABw30cfxbqDDhGKAACA+yJ9IGwMEYoAAID7In0gbAwRigAAgPu++CLWHXSIUAQAANx38mSsO+gQoQgAALjv3LlYd9AhQhEAAHBfWlqsO+gQoQgAALhv5MhYd9AhQhEAAHBfXV2sO+gQoQgAALjv8OFYd9AhQhEAAHDfkSOx7qBDhCIAAOC+0aNj3UGHCEUAAMB9Bw/GuoMOEYoAAID7Dh2KdQcdIhQBAAD3JSbGuoMOEYoAAID7+vaNdQcdIhQBAAD3ffxxrDvoEKEIAAC4ryc++2zr1q269957lZ2dLY/Ho7feeits/B/+4R/k8XjClkmTJoXVnDp1SjNmzJDf71d6erpmz56t06dPh9Xs2bNHd955p5KSkpSTk6Ply5df1MvatWs1fPhwJSUladSoUVq/fn3YuJlp8eLF6t+/v5KTk5Wfn69DV8GJXgAA9Dhffx3rDjrU6VB05swZjRkzRitWrLhkzaRJk3TixAlnWb16ddj4jBkztH//fhUVFentt9/W1q1bNWfOHGc8GAxq4sSJGjRokMrKyvTcc89p6dKlevXVV52a9957T9OnT9fs2bO1a9cuTZ06VVOnTtW+ffucmuXLl+uFF17Qyy+/rNLSUl133XUqKCjQuasgrQIA0KN8+WWsO+iYXQFJtm7durB1M2fOtPvuu++Sf+fAgQMmyd5//31n3bvvvmsej8e++OILMzN76aWXLCMjw+rr652ap59+2oYNG+a8fuihh2zKlClh287NzbVHHnnEzMxCoZBlZWXZc88954xXV1ebz+ez1atXR/T+ampqTJLV1NREVA8AAC4hKclMimy5Qpf7/e3KOUWbN29Wv379NGzYMD322GP66quvnLGSkhKlp6dr3Lhxzrr8/HzFxcWptLTUqbnrrrvk9XqdmoKCAlVUVOjrbw6/lZSUKD8/P2y/BQUFKikpkSQdOXJEgUAgrCYtLU25ublODQAAiJKGhlh30KGErt7gpEmT9MADD2jw4MH65JNP9LOf/UyTJ09WSUmJ4uPjFQgE1K9fv/AmEhLUu3dvBQIBSVIgENDgwYPDajIzM52xjIwMBQIBZ13rmtbbaP332qq5UH19verr653XwWCws28fAAC0pakp1h10qMtD0fe//33nz6NGjdLo0aP1N3/zN9q8ebMmTJjQ1bvrUoWFhfr5z38e6zYAAEAMuH5J/pAhQ9SnTx8dPnxYkpSVlaWqqqqwmsbGRp06dUpZWVlOTWVlZVhNy+uOalqPt/57bdVcaNGiRaqpqXGWY8eOdfr9AgCAq5Proeg///M/9dVXX6l///6SpLy8PFVXV6usrMyp2bhxo0KhkHJzc52arVu3qqHV749FRUUaNmyYMjIynJri4uKwfRUVFSkvL0+SNHjwYGVlZYXVBINBlZaWOjUX8vl88vv9YQsAALg2dDoUnT59WuXl5SovL5fUfEJzeXm5jh49qtOnT2vhwoXasWOHPvvsMxUXF+u+++7T0KFDVVBQIEn627/9W02aNEkPP/ywdu7cqe3bt2vevHn6/ve/r+zsbEnSD37wA3m9Xs2ePVv79+/XG2+8oV//+tdasGCB08cTTzyhDRs26F/+5V/00UcfaenSpfrggw80b948SZLH49H8+fP1i1/8Qn/84x+1d+9e/ehHP1J2dramTp16hdMGAAB6nM5e5rZp0yaTdNEyc+ZMO3v2rE2cONH69u1riYmJNmjQIHv44YctEAiEbeOrr76y6dOnW2pqqvn9fps1a5bV1taG1ezevdvuuOMO8/l8NmDAAFu2bNlFvbz55pt28803m9frtREjRtg777wTNh4KhezZZ5+1zMxM8/l8NmHCBKuoqIj4vXJJPgAAXSTSy/FjeEm+p7lPtCUYDCotLU01NTX8lAYAwJXweCKvvcJocrnf3zz7DAAAQIQiAAAASYQiAAAASYQiAAAASYQiAAAASYQiAAAASYQiAAAASYQiAAAASYQiAAAASYQiAAAASYQiAAAASYQiAAAASYQiAAAASYQiAAAASYQiAAAASYQiAAAASYQiAAAASYQiAAAASYQiAADQnQwaFLNdE4oAAED38eKLMds1oQgAAHQf994bs10TigAAAEQoAgAAkEQoAgAAkEQoAgAAkEQoAgAAkEQoAgAAbnvssVh3EBFCEQAAcNfLL8e6g4gQigAAAEQoAgAAkEQoAgAAkEQoAgAAkEQoAgAAkEQoAgAAkEQoAgAAkEQoAgAAkEQoAgAAkEQoAgAAkEQoAgAA3cW4cTHdPaEIAAB0D++/H9PdE4oAAABEKAIAAG7aty/WHUSMUAQAANwzalSsO4gYoQgAAECEIgAAAEmEIgAAAEmEIgAAAEmEIgAAAEmEIgAAAEmEIgAAAEmEIgAAAEmEIgAA0B38/vex7oBQBAAAuoH77491B4QiAADgkhdeiHUHnUIoAgAA7njiiVh30CmEIgAAABGKAAAAJBGKAAAAJBGKAAAAJBGKAAAAJBGKAAAAJBGKAABArHWDu1lLlxGKtm7dqnvvvVfZ2dnyeDx66623wsbNTIsXL1b//v2VnJys/Px8HTp0KKzm1KlTmjFjhvx+v9LT0zV79mydPn06rGbPnj268847lZSUpJycHC1fvvyiXtauXavhw4crKSlJo0aN0vr16zvdCwAAcMG5c5HXdoO7WUuXEYrOnDmjMWPGaMWKFW2OL1++XC+88IJefvlllZaW6rrrrlNBQYHOtZqcGTNmaP/+/SoqKtLbb7+trVu3as6cOc54MBjUxIkTNWjQIJWVlem5557T0qVL9eqrrzo17733nqZPn67Zs2dr165dmjp1qqZOnap9+/Z1qhcAAOCC5ORYd9B5dgUk2bp165zXoVDIsrKy7LnnnnPWVVdXm8/ns9WrV5uZ2YEDB0ySvf/++07Nu+++ax6Px7744gszM3vppZcsIyPD6uvrnZqnn37ahg0b5rx+6KGHbMqUKWH95Obm2iOPPBJxLx2pqakxSVZTUxNRPQAA+IYU+dLFLvf7u0vPKTpy5IgCgYDy8/OddWlpacrNzVVJSYkkqaSkROnp6Ro3bpxTk5+fr7i4OJWWljo1d911l7xer1NTUFCgiooKff31105N6/201LTsJ5JeLlRfX69gMBi2AACAa0OXhqJAICBJyszMDFufmZnpjAUCAfXr1y9sPCEhQb179w6raWsbrfdxqZrW4x31cqHCwkKlpaU5S05OTgTvGgAA9ARcfdbKokWLVFNT4yzHjh2LdUsAACBKujQUZWVlSZIqKyvD1ldWVjpjWVlZqqqqChtvbGzUqVOnwmra2kbrfVyqpvV4R71cyOfzye/3hy0AAODa0KWhaPDgwcrKylJxcbGzLhgMqrS0VHl5eZKkvLw8VVdXq6yszKnZuHGjQqGQcnNznZqtW7eqoaHBqSkqKtKwYcOUkZHh1LTeT0tNy34i6QUAAMDR2TO6a2trbdeuXbZr1y6TZM8//7zt2rXLPv/8czMzW7ZsmaWnp9sf/vAH27Nnj9133302ePBgq6urc7YxadIk+9a3vmWlpaW2bds2u+mmm2z69OnOeHV1tWVmZtoPf/hD27dvn61Zs8ZSUlLslVdecWq2b99uCQkJ9stf/tIOHjxoS5YsscTERNu7d69TE0kv7eHqMwAALlOkV55VVXX5ri/3+7vToWjTpk0m6aJl5syZZtZ8Kfyzzz5rmZmZ5vP5bMKECVZRURG2ja+++sqmT59uqamp5vf7bdasWVZbWxtWs3v3brvjjjvM5/PZgAEDbNmyZRf18uabb9rNN99sXq/XRowYYe+8807YeCS9tIdQBADAZYrR5fhml//97WnuG20JBoNKS0tTTU0N5xcBABApjyfyWhdiyOV+f3P1GQAAgAhFAAAAkghFAAAAkghFAAAAkghFAAAAkghFAAAAkghFAAAgVr55kkV3QSgCAACxsWNHrDsIQygCAABdpzM3buxmCEUAAAAiFAEAAEgiFAEAAEgiFAEAAEgiFAEAAEgiFAEAAEgiFAEAAEgiFAEAgFi4++5Yd3ARQhEAAIi+jRtj3cFFCEUAAAAiFAEAgK5yFT/iQyIUAQAASCIUAQAASCIUAQAASCIUAQAASCIUAQAASCIUAQAASCIUAQAASCIUAQAASCIUAQAASCIUAQCAaLvnnlh30CZCEQAAiK533ol1B20iFAEAAIhQBAAAIIlQBAAAIIlQBAAAusIzz8S6gytGKAIAAFfun/851h1cMUIRAACACEUAAACSCEUAAACSCEUAAACSCEUAAACSCEUAAACSCEUAAACSCEUAAACSCEUAAACSCEUAAACSCEUAAACSCEUAAACSCEUAACCaJkyIdQeXRCgCAADR8//+X6w7uCRCEQAAgAhFAAAAkghFAAAAkghFAAAAkghFAADgSj37bKw76BKEIgAAcGV+8YtYd9AlCEUAAAAiFAEAAEgiFAEAAEgiFAEAAEgiFAEAAEhyIRQtXbpUHo8nbBk+fLgzfu7cOc2dO1fXX3+9UlNT9eCDD6qysjJsG0ePHtWUKVOUkpKifv36aeHChWpsbAyr2bx5s2677Tb5fD4NHTpUq1atuqiXFStW6MYbb1RSUpJyc3O1c+fOrn67AACgh3DlSNGIESN04sQJZ9m2bZsz9tOf/lR/+tOftHbtWm3ZskXHjx/XAw884Iw3NTVpypQpOn/+vN577z29/vrrWrVqlRYvXuzUHDlyRFOmTNHdd9+t8vJyzZ8/Xz/5yU/05z//2al54403tGDBAi1ZskQffvihxowZo4KCAlVVVbnxlgEAwNXOutiSJUtszJgxbY5VV1dbYmKirV271ll38OBBk2QlJSVmZrZ+/XqLi4uzQCDg1KxcudL8fr/V19ebmdlTTz1lI0aMCNv2tGnTrKCgwHk9fvx4mzt3rvO6qanJsrOzrbCwMOL3UlNTY5KspqYm4r8DAMA1R4p8iYLL/f525UjRoUOHlJ2drSFDhmjGjBk6evSoJKmsrEwNDQ3Kz893aocPH66BAweqpKREklRSUqJRo0YpMzPTqSkoKFAwGNT+/fudmtbbaKlp2cb58+dVVlYWVhMXF6f8/Hynpi319fUKBoNhCwAAuDZ0eSjKzc3VqlWrtGHDBq1cuVJHjhzRnXfeqdraWgUCAXm9XqWnp4f9nczMTAUCAUlSIBAIC0Qt4y1j7dUEg0HV1dXp5MmTampqarOmZRttKSwsVFpamrPk5ORc1hwAAICrT0JXb3Dy5MnOn0ePHq3c3FwNGjRIb775ppKTk7t6d11q0aJFWrBggfM6GAwSjAAA6CqpqbHuoF2uX5Kfnp6um2++WYcPH1ZWVpbOnz+v6urqsJrKykplZWVJkrKysi66Gq3ldUc1fr9fycnJ6tOnj+Lj49usadlGW3w+n/x+f9gCAAC6SG1trDtol+uh6PTp0/rkk0/Uv39/jR07VomJiSouLnbGKyoqdPToUeXl5UmS8vLytHfv3rCrxIqKiuT3+3XLLbc4Na230VLTsg2v16uxY8eG1YRCIRUXFzs1AAAAYbr6jO8nn3zSNm/ebEeOHLHt27dbfn6+9enTx6qqqszM7NFHH7WBAwfaxo0b7YMPPrC8vDzLy8tz/n5jY6ONHDnSJk6caOXl5bZhwwbr27evLVq0yKn59NNPLSUlxRYuXGgHDx60FStWWHx8vG3YsMGpWbNmjfl8Plu1apUdOHDA5syZY+np6WFXtXWEq88AAIhAN7ryzOzyv7+7vMNp06ZZ//79zev12oABA2zatGl2+PBhZ7yurs4ef/xxy8jIsJSUFLv//vvtxIkTYdv47LPPbPLkyZacnGx9+vSxJ5980hoaGsJqNm3aZLfeeqt5vV4bMmSIvfbaaxf18uKLL9rAgQPN6/Xa+PHjbceOHZ16L4QiAAA6MGZMjwlFHjOz2B6r6r6CwaDS0tJUU1PD+UUAALTF44m8NkqR43K/v3n2GQAAgAhFAAAAkghFAAAAkghFAAAAkghFAAAAkghFAAAAkghFAAAAkghFAAAgGt55J9YddIhQBAAA3HfPPbHuoEOEIgAAcHk6czfrqwChCAAAQIQiAAAASYQiAAAASYQiAAAASYQiAAAASYQiAAAASYQiAADgtt/9LtYdRIRQBAAAOq8z9yh68EH3+uhChCIAAAARigAAACQRigAAACQRigAAACQRigAAACQRigAAQGd15sozM/f66GKEIgAAABGKAAAAJBGKAAAAJBGKAAAAJBGKAABAZ3TmJOvbb3evDxcQigAAgDu2bYt1B51CKAIAABChCAAAQBKhCAAARGrkyFh34CpCEQAAiMz+/ZHXXkV3sm5BKAIAABChCAAAQBKhCAAARCItLdYduI5QBAAAOhYMRl77f/6Pe324iFAEAAC61qJFse7gshCKAAAARCgCAAAd6czzzq5ihCIAANB1rsL7E7UgFAEAAIhQBAAA2nON/HQmEYoAAAAkEYoAAEBXuYrPJ5IIRQAA4FKuoZ/OJEIRAABoyzUWiCRCEQAA6ApX+U9nEqEIAABc6Bo8SiQRigAAQGuXE4h6wFEiiVAEAABaXKNHiFokxLoBAAAQY1cShnrIUSKJUAQAwLXrGj8ydCFCEQAA1wI3AlAPOkokcU4RAAA9x+efN4efthZ0iCNFAAB0V905zPSwo0QSoQgAgMvXnUOLm3pgIJIIRQCAaLhWw0NP1EMDkUQoAtCT8UUMdK0eHIgkQlFMeH7OP9RAmw5JDb+V4i9YzScG6AZ6eCCSrpGrz1asWKEbb7xRSUlJys3N1c6dO2PSh+fnHgIRcAmBpVLot83/T81zwQIghsyuiUAkXQOh6I033tCCBQu0ZMkSffjhhxozZowKCgpUVVUV1T4IQ0D7+okABHQr11AYatHjQ9Hzzz+vhx9+WLNmzdItt9yil19+WSkpKfrNb34T69YAfKN+KYEI6BZagtA1FoZa9OhQdP78eZWVlSk/P99ZFxcXp/z8fJWUlFxUX19fr2AwGLYAcB8nNwIxdI0HodZ6dCg6efKkmpqalJmZGbY+MzNTgUDgovrCwkKlpaU5S05OTrRaBa5pHCUCoqR1ACIIXaRHh6LOWrRokWpqapzl2LFjsW4JuCbwzzLQBdoKPASgTunRR6379Omj+Ph4VVZWhq2vrKxUVlbWRfU+n08+ny9a7QH4xgFJI8QRI4DgEls9+kiR1+vV2LFjVVxc7KwLhUIqLi5WXl5eDDsD0NqopVJIHDFCN/HrX0d21MWNBTHVo48USdKCBQs0c+ZMjRs3TuPHj9evfvUrnTlzRrNmzYpqH7bEuCwfaEfCUqlhafONG1s+Ka2/Ivj0RAFfyrjG9fhQNG3aNH355ZdavHixAoGAbr31Vm3YsOGik6+jwZY0/4NDOALalri0+X8DS6VekjZLuocvagBR4jHjX5xLCQaDSktLU01Njfx+f6zbAQAAEbjc7+8efU4RAABApAhFAAAAIhQBAABIIhQBAABIIhQBAABIIhQBAABIIhQBAABIIhQBAABIIhQBAABIugYe83ElWm72HQwGY9wJAACIVMv3dmcf2kEoakdtba0kKScnJ8adAACAzqqtrVVaWlrE9Tz7rB2hUEjHjx9Xr1695PF07UNcg8GgcnJydOzYMZ6r5iLmOTqY5+hgnqODeY4ON+fZzFRbW6vs7GzFxUV+phBHitoRFxenG264wdV9+P1+PnRRwDxHB/McHcxzdDDP0eHWPHfmCFELTrQGAAAQoQgAAEASoShmfD6flixZIp/PF+tWejTmOTqY5+hgnqODeY6O7jjPnGgNAAAgjhQBAABIIhQBAABIIhQBAABIIhQBAABIIhTFxIoVK3TjjTcqKSlJubm52rlzZ6xbipmtW7fq3nvvVXZ2tjwej956662wcTPT4sWL1b9/fyUnJys/P1+HDh0Kqzl16pRmzJghv9+v9PR0zZ49W6dPnw6r2bNnj+68804lJSUpJydHy5cvv6iXtWvXavjw4UpKStKoUaO0fv36TvfSXRUWFurb3/62evXqpX79+mnq1KmqqKgIqzl37pzmzp2r66+/XqmpqXrwwQdVWVkZVnP06FFNmTJFKSkp6tevnxYuXKjGxsawms2bN+u2226Tz+fT0KFDtWrVqov66egzEEkv3dHKlSs1evRo52Z0eXl5evfdd51x5tgdy5Ytk8fj0fz58511zPWVW7p0qTweT9gyfPhwZ7xHzrEhqtasWWNer9d+85vf2P79++3hhx+29PR0q6ysjHVrMbF+/Xr7x3/8R/v9739vkmzdunVh48uWLbO0tDR76623bPfu3fZ3f/d3NnjwYKurq3NqJk2aZGPGjLEdO3bYX//6Vxs6dKhNnz7dGa+pqbHMzEybMWOG7du3z1avXm3Jycn2yiuvODXbt2+3+Ph4W758uR04cMD+6Z/+yRITE23v3r2d6qW7KigosNdee8327dtn5eXlds8999jAgQPt9OnTTs2jjz5qOTk5VlxcbB988IF95zvfse9+97vOeGNjo40cOdLy8/Nt165dtn79euvTp48tWrTIqfn0008tJSXFFixYYAcOHLAXX3zR4uPjbcOGDU5NJJ+Bjnrprv74xz/aO++8Yx9//LFVVFTYz372M0tMTLR9+/aZGXPshp07d9qNN95oo0ePtieeeMJZz1xfuSVLltiIESPsxIkTzvLll1864z1xjglFUTZ+/HibO3eu87qpqcmys7OtsLAwhl11DxeGolAoZFlZWfbcc88566qrq83n89nq1avNzOzAgQMmyd5//32n5t133zWPx2NffPGFmZm99NJLlpGRYfX19U7N008/bcOGDXNeP/TQQzZlypSwfnJzc+2RRx6JuJerSVVVlUmyLVu2mFnze0lMTLS1a9c6NQcPHjRJVlJSYmbNATYuLs4CgYBTs3LlSvP7/c7cPvXUUzZixIiwfU2bNs0KCgqc1x19BiLp5WqSkZFh//qv/8ocu6C2ttZuuukmKyoqsu9973tOKGKuu8aSJUtszJgxbY711Dnm57MoOn/+vMrKypSfn++si4uLU35+vkpKSmLYWfd05MgRBQKBsPlKS0tTbm6uM18lJSVKT0/XuHHjnJr8/HzFxcWptLTUqbnrrrvk9XqdmoKCAlVUVOjrr792alrvp6WmZT+R9HI1qampkST17t1bklRWVqaGhoaw9zd8+HANHDgwbK5HjRqlzMxMp6agoEDBYFD79+93atqbx0g+A5H0cjVoamrSmjVrdObMGeXl5THHLpg7d66mTJly0Xww113n0KFDys7O1pAhQzRjxgwdPXpUUs+dY0JRFJ08eVJNTU1h/4FIUmZmpgKBQIy66r5a5qS9+QoEAurXr1/YeEJCgnr37h1W09Y2Wu/jUjWtxzvq5WoRCoU0f/583X777Ro5cqSk5vfn9XqVnp4eVnvhHFzuPAaDQdXV1UX0GYikl+5s7969Sk1Nlc/n06OPPqp169bplltuYY672Jo1a/Thhx+qsLDwojHmumvk5uZq1apV2rBhg1auXKkjR47ozjvvVG1tbY+d44ROVQO46s2dO1f79u3Ttm3bYt1KjzRs2DCVl5erpqZGv/vd7zRz5kxt2bIl1m31KMeOHdMTTzyhoqIiJSUlxbqdHmvy5MnOn0ePHq3c3FwNGjRIb775ppKTk2PYmXs4UhRFffr0UXx8/EVnxFdWViorKytGXXVfLXPS3nxlZWWpqqoqbLyxsVGnTp0Kq2lrG633cama1uMd9XI1mDdvnt5++21t2rRJN9xwg7M+KytL58+fV3V1dVj9hXNwufPo9/uVnJwc0Wcgkl66M6/Xq6FDh2rs2LEqLCzUmDFj9Otf/5o57kJlZWWqqqrSbbfdpoSEBCUkJGjLli164YUXlJCQoMzMTObaBenp6br55pt1+PDhHvvfM6Eoirxer8aOHavi4mJnXSgUUnFxsfLy8mLYWfc0ePBgZWVlhc1XMBhUaWmpM195eXmqrq5WWVmZU7Nx40aFQiHl5uY6NVu3blVDQ4NTU1RUpGHDhikjI8Opab2flpqW/UTSS3dmZpo3b57WrVunjRs3avDgwWHjY8eOVWJiYtj7q6io0NGjR8Pmeu/evWEhtKioSH6/X7fccotT0948RvIZiKSXq0koFFJ9fT1z3IUmTJigvXv3qry83FnGjRunGTNmOH9mrrve6dOn9cknn6h///4997/nTp2WjSu2Zs0a8/l8tmrVKjtw4IDNmTPH0tPTw87Ov5bU1tbarl27bNeuXSbJnn/+edu1a5d9/vnnZtZ8GXx6err94Q9/sD179th9993X5iX53/rWt6y0tNS2bdtmN910U9gl+dXV1ZaZmWk//OEPbd++fbZmzRpLSUm56JL8hIQE++Uvf2kHDx60JUuWtHlJfke9dFePPfaYpaWl2ebNm8Murz179qxT8+ijj9rAgQNt48aN9sEHH1heXp7l5eU54y2X106cONHKy8ttw4YN1rdv3zYvr124cKEdPHjQVqxY0ebltR19Bjrqpbt65plnbMuWLXbkyBHbs2ePPfPMM+bxeOwvf/mLmTHHbmp99ZkZc90VnnzySdu8ebMdOXLEtm/fbvn5+danTx+rqqoys545x4SiGHjxxRdt4MCB5vV6bfz48bZjx45YtxQzmzZtMkkXLTNnzjSz5kvhn332WcvMzDSfz2cTJkywioqKsG189dVXNn36dEtNTTW/32+zZs2y2trasJrdu3fbHXfcYT6fzwYMGGDLli27qJc333zTbr75ZvN6vTZixAh75513wsYj6aW7amuOJdlrr73m1NTV1dnjjz9uGRkZlpKSYvfff7+dOHEibDufffaZTZ482ZKTk61Pnz725JNPWkNDQ1jNpk2b7NZbbzWv12tDhgwJ20eLjj4DkfTSHf34xz+2QYMGmdfrtb59+9qECROcQGTGHLvpwlDEXF+5adOmWf/+/c3r9dqAAQNs2rRpdvjwYWe8J86xx8ysc8eWAAAAeh7OKQIAABChCAAAQBKhCAAAQBKhCAAAQBKhCAAAQBKhCAAAQBKhCAAAQBKhCAAAQBKhCAAAQBKhCAAAQBKhCAAAQBKhCAAAQJL0/wG/fJeflTuZVAAAAABJRU5ErkJggg==\n"
>>>>>>> 31dff7b7
     },
     "metadata": {},
     "output_type": "display_data"
    }
   ],
   "source": [
    "import matplotlib.pyplot as plt\n",
<<<<<<< HEAD
    "plt.scatter(mse_merged.index, mse_merged['MSE'], c=mse_merged['flag'].apply(lambda x: 'green' if x==0 else 'red'))\n",
    "ax=plt.gca()\n",
    "ax.set(ylim=(0,1000))\n",
    "print(max(mse_train_transformed['MSE']))\n",
    "print(min(mse_test_transformed['MSE']))"
   ],
   "metadata": {
    "collapsed": false,
    "pycharm": {
     "name": "#%%\n"
    }
   }
  },
  {
   "cell_type": "code",
   "execution_count": 35,
   "outputs": [],
   "source": [
    "import pickle\n",
    "pickle.dump([pipeline,mse_scaler],open(aapp+'_dataprep.pkl','wb'))"
   ],
   "metadata": {
    "collapsed": false,
    "pycharm": {
     "name": "#%%\n"
    }
   }
  },
  {
   "cell_type": "code",
   "execution_count": null,
   "outputs": [],
   "source": [
    "# import matplotlib.pyplot as plt\n",
    "# ax = plt.gca()\n",
    "# mse_train_transformed.plot(kind='hist',ax=ax, bins=10, alpha=0.01)\n",
    "# # mse_test_transformed.plot(kind='hist', ax=ax,bins=10, alpha=0.01)"
=======
    "plt.scatter(mse_merged.index, mse_merged['MSE'], c=mse_merged['flag'].apply(lambda x: 'green' if x==0 else 'red'))"
>>>>>>> 31dff7b7
   ],
   "metadata": {
    "collapsed": false,
    "pycharm": {
     "name": "#%%\n"
    }
   }
  },
  {
   "cell_type": "code",
<<<<<<< HEAD
   "execution_count": null,
   "outputs": [],
   "source": [
    "\n",
    "# fig, ax = plt.subplots(figsize=(6,6))\n",
    "# ax.hist(mse_train, bins=50, density=True, label=\"train\", alpha=.6, color=\"green\")\n",
    "# ax.hist(mse_test, bins=50, density=True, label=\"test\", alpha=.6, color=\"red\")\n",
    "# plt.show()"
   ],
   "metadata": {
    "collapsed": false,
    "pycharm": {
     "name": "#%%\n"
    }
   }
  },
  {
   "cell_type": "markdown",
   "source": [
    "## Test with real data"
   ],
   "metadata": {
    "collapsed": false,
    "pycharm": {
     "name": "#%% md\n"
    }
   }
  },
  {
   "cell_type": "code",
   "execution_count": 4,
   "outputs": [
    {
     "name": "stderr",
     "output_type": "stream",
     "text": [
      "2022-12-01 09:07:34.636527: I tensorflow/core/common_runtime/pluggable_device/pluggable_device_factory.cc:306] Could not identify NUMA node of platform GPU ID 0, defaulting to 0. Your kernel may not have been built with NUMA support.\n",
      "2022-12-01 09:07:34.636673: I tensorflow/core/common_runtime/pluggable_device/pluggable_device_factory.cc:272] Created TensorFlow device (/job:localhost/replica:0/task:0/device:GPU:0 with 0 MB memory) -> physical PluggableDevice (device: 0, name: METAL, pci bus id: <undefined>)\n"
     ]
    },
    {
     "name": "stdout",
     "output_type": "stream",
     "text": [
      "Metal device set to: Apple M1 Pro\n",
      "Model: \"sequential\"\n",
      "_________________________________________________________________\n",
      " Layer (type)                Output Shape              Param #   \n",
      "=================================================================\n",
      " dense (Dense)               (None, 640)               410240    \n",
      "                                                                 \n",
      " dense_1 (Dense)             (None, 128)               82048     \n",
      "                                                                 \n",
      " dense_2 (Dense)             (None, 128)               16512     \n",
      "                                                                 \n",
      " dense_3 (Dense)             (None, 128)               16512     \n",
      "                                                                 \n",
      " dense_4 (Dense)             (None, 128)               16512     \n",
      "                                                                 \n",
      " dense_5 (Dense)             (None, 32)                4128      \n",
      "                                                                 \n",
      " dense_6 (Dense)             (None, 128)               4224      \n",
      "                                                                 \n",
      " dense_7 (Dense)             (None, 128)               16512     \n",
      "                                                                 \n",
      " dense_8 (Dense)             (None, 128)               16512     \n",
      "                                                                 \n",
      " dense_9 (Dense)             (None, 128)               16512     \n",
      "                                                                 \n",
      " dense_10 (Dense)            (None, 640)               82560     \n",
      "                                                                 \n",
      "=================================================================\n",
      "Total params: 682,272\n",
      "Trainable params: 682,272\n",
      "Non-trainable params: 0\n",
      "_________________________________________________________________\n"
     ]
=======
   "execution_count": 23,
   "outputs": [
    {
     "data": {
      "text/plain": "<AxesSubplot:ylabel='Frequency'>"
     },
     "execution_count": 23,
     "metadata": {},
     "output_type": "execute_result"
    },
    {
     "data": {
      "text/plain": "<Figure size 640x480 with 1 Axes>",
      "image/png": "iVBORw0KGgoAAAANSUhEUgAAAlUAAAGdCAYAAAA7VYb2AAAAOXRFWHRTb2Z0d2FyZQBNYXRwbG90bGliIHZlcnNpb24zLjUuMywgaHR0cHM6Ly9tYXRwbG90bGliLm9yZy/NK7nSAAAACXBIWXMAAA9hAAAPYQGoP6dpAAA76UlEQVR4nO3dfVxUdd7/8feIDGAwoCIMJCjmXd5f3hFb1nZJYlGXlu2aWnmXmYv+MszMrbTt5tK0sjvTvbZNbK+10l11LW9aF+/K0JK8T6mMolZQ02AUb0D4/v7wwbmcMEU6Mgy+no/HeTyccz7znc+c84h5d+Z7zjiMMUYAAAD4Rer5ugEAAIC6gFAFAABgA0IVAACADQhVAAAANiBUAQAA2IBQBQAAYANCFQAAgA0IVQAAADao7+sGLifl5eXav3+/wsLC5HA4fN0OAACoAmOMjh49qtjYWNWr9/PnowhVNWj//v2Ki4vzdRsAAKAavvvuOzVt2vRntxOqalBYWJikMwfF5XL5uBsAAFAVHo9HcXFx1uf4zyFU1aCKr/xcLhehCgAAP3OhqTtMVAcAALABoQoAAMAGhCoAAAAbMKcKAIA6xBij06dPq6yszNet+I2AgADVr1//F9/uiFAFAEAdUVJSovz8fB0/ftzXrfidBg0aKCYmRk6ns9pjEKoAAKgDysvLlZubq4CAAMXGxsrpdHKj6SowxqikpESHDh1Sbm6uWrVqdd4bfJ4PoQoAgDqgpKRE5eXliouLU4MGDXzdjl8JCQlRYGCgvv32W5WUlCg4OLha4zBRHQCAOqS6Z1kud3bsN/Y8AACADQhVAAAANmBOFQAAdVxZuanR1wuod3lOkOdMFQAA8Klhw4bJ4XDogQceqLQtLS1NDodDw4YNkyQdOnRIY8aMUXx8vIKCguR2u5WSkqKNGzdaz2nevLkcDkelZfr06Zf0fXCmCgAA+FxcXJzeeecdzZo1SyEhIZKkkydPasGCBYqPj7fqBgwYoJKSEs2fP18tWrTQgQMHlJmZqcOHD3uN99RTT2nUqFFe68LCwi7peyBUAQAAn+vatav27dunxYsXa8iQIZKkxYsXKz4+XgkJCZKkwsJCffjhh1q3bp1uuOEGSVKzZs3Us2fPSuOFhYXJ7XbX3BsQX//VGaaszC8XAAAqjBgxQvPmzbMev/nmmxo+fLj1ODQ0VKGhoVq6dKlOnTrlixbPi1AFAABqhbvvvlsfffSRvv32W3377bfauHGj7r77bmt7/fr1lZGRofnz5ysiIkLXXnutfv/732vHjh2Vxpo0aZIVwiqWDz/88JL2z9d/AACgVmjSpIlSU1OVkZEhY4xSU1MVGRnpVTNgwAClpqbqww8/1KZNm7Ry5UrNmDFDb7zxhjWZXZImTpzo9ViSrrzyykvaP6EKAADUGiNGjNDYsWMlSbNnzz5nTXBwsG666SbddNNNeuKJJ3Tfffdp6tSpXiEqMjJSLVu2rImWLXz9BwAAao2+ffuqpKREpaWlSklJqdJz2rVrp+Li4kvc2YVxpgoAANQaAQEB2rNnj/Xvsx0+fFi/+c1vNGLECHXq1ElhYWHasmWLZsyYoX79+nnVHj16VAUFBV7rGjRoIJfLdcl6J1QBAFDH+dsdzn8u+ISGhioxMVGzZs3Svn37VFpaqri4OI0aNUq///3vvWqnTJmiKVOmeK0bPXq05s6de8n6dhhjavbe9Zcxj8ej8PBwFRUV2Z6U/fX2BI6f/F8IAKB6Tp48qdzcXCUkJCg4ONjX7fid8+2/qn5+M6cKAADABoQqAAAAGxCqAAAAbECoAgAAsAGhCgAAwAaEKgAAABsQqgAAAGxAqAIAALABoQoAAPiUMUb333+/GjVqJIfDoYiICI0fP97XbV00fqYGAIC6rryGf3Wj3sX9WsaqVauUkZGhdevWqUWLFrrzzjsvUWOXFqEKAAD41L59+xQTE6Nf/epXkqT69f0znvD1HwAA8Jlhw4Zp3LhxysvLk8PhUPPmzSvV/OUvf1H37t0VFhYmt9utwYMH6+DBg141y5YtU6tWrRQcHKwbb7xR8+fPl8PhUGFhYc28ERGqAACAD7388st66qmn1LRpU+Xn5+vTTz+tVFNaWqqnn35a27dv19KlS/XNN99o2LBh1vbc3Fzdeeed6t+/v7Zv367Ro0frscceq8F3cYZ/nl9DJWU1/X25TeoHXNz37gCAuiU8PFxhYWEKCAiQ2+0+Z82IESOsf7do0UKvvPKKevTooWPHjik0NFR//OMf1aZNG82cOVOS1KZNG+3atUvPPvtsjbyHCpypAgAAtVp2drZuu+02xcfHKywsTDfccIMkKS8vT5KUk5OjHj16eD2nZ8+eNd4noQoAANRaxcXFSklJkcvl0l//+ld9+umnWrJkiSSppKTEx9154+s/AABQa+3du1eHDx/W9OnTFRcXJ0nasmWLV02bNm20YsUKr3Xnmpt1qXGmCgAA1Frx8fFyOp169dVX9fXXX2vZsmV6+umnvWpGjx6tvXv3atKkSfriiy+0cOFCZWRkSJIcDkeN9UqoAgAAtVaTJk2UkZGhRYsWqV27dpo+fbqef/55r5qEhAT97W9/0+LFi9WpUyfNmTPHuvovKCioxnp1GGNMjb3aZc7j8Sg8PFxFRUVyuVy2jn26tHZ9r1xV9QOdvm4BAOqEkydPKjc3VwkJCQoODvZ1Oz737LPPau7cufruu++qVH++/VfVz2/mVAEAAL/3+uuvq0ePHmrcuLE2btyomTNnauzYsTXaA6EKAAD4vS+//FLPPPOMjhw5ovj4eE2YMEGTJ0+u0R4IVQAAwO/NmjVLs2bN8mkPTFQHAACwgU9D1bRp09SjRw+FhYUpKipK/fv3V05OjlfNr3/9azkcDq/lgQce8KrJy8tTamqqGjRooKioKE2cOFGnT5/2qlm3bp26du2qoKAgtWzZ0rrU8myzZ89W8+bNFRwcrMTERH3yySde20+ePKm0tDQ1btxYoaGhGjBggA4cOGDPzgAAAH7Np6Fq/fr1SktL06ZNm7R69WqVlpaqT58+Ki4u9qobNWqU8vPzrWXGjBnWtrKyMqWmpqqkpEQff/yx5s+fr4yMDE2ZMsWqyc3NVWpqqm688UZt27ZN48eP13333acPPvjAqnn33XeVnp6uqVOn6rPPPlPnzp2VkpLi9SvYDz30kN577z0tWrRI69ev1/79+3XHHXdcwj0EAAD8Ra26pcKhQ4cUFRWl9evX6/rrr5d05kxVly5d9NJLL53zOStXrtStt96q/fv3Kzo6WpI0d+5cTZo0SYcOHZLT6dSkSZO0fPly7dq1y3reXXfdpcLCQq1atUqSlJiYqB49eui1116TJJWXlysuLk7jxo3To48+qqKiIjVp0kQLFizQnXfeKenMXV6vvvpqZWVl6Zprrrng++OWCpVxSwUAsAe3VPhl7LilQq2aU1VUVCRJatSokdf6v/71r4qMjFSHDh00efJkHT9+3NqWlZWljh07WoFKklJSUuTxeLR7926rJjk52WvMlJQUZWVlSTrz20HZ2dleNfXq1VNycrJVk52drdLSUq+atm3bKj4+3qr5qVOnTsnj8XgtAACgbqo1V/+Vl5dr/Pjxuvbaa9WhQwdr/eDBg9WsWTPFxsZqx44dmjRpknJycrR48WJJUkFBgVegkmQ9LigoOG+Nx+PRiRMn9OOPP6qsrOycNXv37rXGcDqdioiIqFRT8To/NW3aNP3hD3+4yD0BAAD8Ua0JVWlpadq1a5c++ugjr/X333+/9e+OHTsqJiZGvXv31r59+3TVVVfVdJsXZfLkyUpPT7ceezwe68cgAQBA3VIrvv4bO3as3n//fa1du1ZNmzY9b21iYqIk6auvvpIkud3uSlfgVTx2u93nrXG5XAoJCVFkZKQCAgLOWXP2GCUlJSosLPzZmp8KCgqSy+XyWgAAqGll5WU1ulysYcOGnfPqfunMSReHw6Fhw4ZJOjP/esyYMYqPj1dQUJDcbrdSUlK0ceNG6znNmzevdOcAh8Oh6dOnV3sfVoVPQ5UxRmPHjtWSJUu0Zs0aJSQkXPA527ZtkyTFxMRIkpKSkrRz506vq/RWr14tl8uldu3aWTWZmZle46xevVpJSUmSJKfTqW7dunnVlJeXKzMz06rp1q2bAgMDvWpycnKUl5dn1QAAgOqJi4vTO++8oxMnTljrTp48qQULFig+Pt5aN2DAAG3dulXz58/XF198oWXLlunXv/61Dh8+7DXeU0895XXngPz8fI0bN+6Svgeffv2XlpamBQsW6B//+IfCwsKsuUnh4eEKCQnRvn37tGDBAt1yyy1q3LixduzYoYceekjXX3+9OnXqJEnq06eP2rVrp3vuuUczZsxQQUGBHn/8caWlpVm/TP3AAw/otdde0yOPPKIRI0ZozZo1WrhwoZYvX271kp6erqFDh6p79+7q2bOnXnrpJRUXF2v48OFWTyNHjlR6eroaNWokl8ulcePGKSkpqUpX/gEAgJ/XtWtX7du3T4sXL9aQIUMkSYsXL1Z8fLx10qWwsFAffvih1q1bpxtuuEGS1KxZM/Xs2bPSeGFhYT/7TdKl4tMzVXPmzFFRUZF+/etfKyYmxlreffddSWfOIP3rX/9Snz591LZtW02YMEEDBgzQe++9Z40REBCg999/XwEBAUpKStLdd9+te++9V0899ZRVk5CQoOXLl2v16tXq3LmzXnjhBb3xxhtKSUmxagYOHKjnn39eU6ZMUZcuXbRt2zatWrXKa/L6rFmzdOutt2rAgAG6/vrr5Xa7rQnzAADglxkxYoTmzZtnPX7zzTetkxuSFBoaqtDQUC1dulSnTp3yRYvnVavuU1XXcZ+qyrhPFQDY43z3WarOPKdfIqBewEXVDxs2TIWFhfrTn/6kuLg469dV2rZtq++++0733XefIiIilJGRob///e8aNWqUTpw4oa5du+qGG27QXXfdZX2DJZ2ZU5Wfn6/AwECv11m5cqV69ep1zh7suE9Vrbn6DwAAXN6aNGmi1NRUZWRkyBij1NRURUZGetUMGDBAqamp+vDDD7Vp0yatXLlSM2bM0BtvvGFNZpekiRMnej2WpCuvvPKS9k+oAgAAtcaIESM0duxYSWd+k/dcgoODddNNN+mmm27SE088ofvuu09Tp071ClGRkZFq2bJlTbRsqRW3VAAAAJCkvn37qqSkRKWlpV5zn8+nXbt2lX432Bc4UwUAAGqNgIAA7dmzx/r32Q4fPqzf/OY3GjFihDp16qSwsDBt2bJFM2bMUL9+/bxqjx49WukXTxo0aHBJ7xlJqAIAALXKzwWf0NBQJSYmatasWdq3b59KS0sVFxenUaNG6fe//71X7ZQpUzRlyhSvdaNHj9bcuXMvWd9c/VeDuPqvMq7+AwB7nO/qNVyYHVf/MacKAADABoQqAAAAGxCqAAAAbECoAgAAsAGhCgAAwAaEKgAAABsQqgAAAGxAqAIAALABoQoAAMAGhCoAAOBTxhjdf//9atSokRwOhyIiIjR+/Hhft3XR+O0/AADqOFNWVqOv5/jJDyFfyKpVq5SRkaF169apRYsWuvPOOy9RZ5cWoQoAAPjUvn37FBMTo1/96leSpPr1/TOe8PUfAADwmWHDhmncuHHKy8uTw+FQ8+bNK9X85S9/Uffu3RUWFia3263Bgwfr4MGDXjXLli1Tq1atFBwcrBtvvFHz58+Xw+FQYWFhzbwREaoAAIAPvfzyy3rqqafUtGlT5efn69NPP61UU1paqqefflrbt2/X0qVL9c0332jYsGHW9tzcXN15553q37+/tm/frtGjR+uxxx6rwXdxhn+eXwMAAHVCeHi4wsLCFBAQILfbfc6aESNGWP9u0aKFXnnlFfXo0UPHjh1TaGio/vjHP6pNmzaaOXOmJKlNmzbatWuXnn322Rp5DxU4UwUAAGq17Oxs3XbbbYqPj1dYWJhuuOEGSVJeXp4kKScnRz169PB6Ts+ePWu8T0IVAACotYqLi5WSkiKXy6W//vWv+vTTT7VkyRJJUklJiY+788bXfwAAoNbau3evDh8+rOnTpysuLk6StGXLFq+aNm3aaMWKFV7rzjU361LjTBUAAKi14uPj5XQ69eqrr+rrr7/WsmXL9PTTT3vVjB49Wnv37tWkSZP0xRdfaOHChcrIyJAkORyOGuuVUAUAAGqtJk2aKCMjQ4sWLVK7du00ffp0Pf/88141CQkJ+tvf/qbFixerU6dOmjNnjnX1X1BQUI316jDGmBp7tcucx+NReHi4ioqK5HK5bB37dGnt+l65quoHOn3dAgDUCSdPnlRubq4SEhIUHBzs63Z87tlnn9XcuXP13XffVan+fPuvqp/fzKkCAAB+7/XXX1ePHj3UuHFjbdy4UTNnztTYsWNrtAdCFQAA8HtffvmlnnnmGR05ckTx8fGaMGGCJk+eXKM9EKoAAIDfmzVrlmbNmuXTHpioDgAAYANCFQAAgA0IVQAA1CFc1F89duw3QhUAAHVAYGCgJOn48eM+7sQ/Vey3iv1YHUxUBwCgDggICFBERIQOHjwoSWrQoEGN3k3cXxljdPz4cR08eFAREREKCAio9liEKgAA6gi32y1JVrBC1UVERFj7r7oIVQAA1BEOh0MxMTGKiopSaWmpr9vxG4GBgb/oDFUFQhUAAHVMQECALSEBF4eJ6gAAADYgVAEAANiAUAUAAGADQhUAAIANCFUAAAA2IFQBAADYgFAFAABgA0IVAACADQhVAAAANiBUAQAA2IBQBQAAYANCFQAAgA0IVQAAADYgVAEAANjAp6Fq2rRp6tGjh8LCwhQVFaX+/fsrJyfHq+bkyZNKS0tT48aNFRoaqgEDBujAgQNeNXl5eUpNTVWDBg0UFRWliRMn6vTp014169atU9euXRUUFKSWLVsqIyOjUj+zZ89W8+bNFRwcrMTERH3yyScX3QsAALg8+TRUrV+/Xmlpadq0aZNWr16t0tJS9enTR8XFxVbNQw89pPfee0+LFi3S+vXrtX//ft1xxx3W9rKyMqWmpqqkpEQff/yx5s+fr4yMDE2ZMsWqyc3NVWpqqm688UZt27ZN48eP13333acPPvjAqnn33XeVnp6uqVOn6rPPPlPnzp2VkpKigwcPVrkXAABwGTO1yMGDB40ks379emOMMYWFhSYwMNAsWrTIqtmzZ4+RZLKysowxxqxYscLUq1fPFBQUWDVz5swxLpfLnDp1yhhjzCOPPGLat2/v9VoDBw40KSkp1uOePXuatLQ063FZWZmJjY0106ZNq3IvF1JUVGQkmaKioirVX4zSklN+uQAAUNtV9fO7Vs2pKioqkiQ1atRIkpSdna3S0lIlJydbNW3btlV8fLyysrIkSVlZWerYsaOio6OtmpSUFHk8Hu3evduqOXuMipqKMUpKSpSdne1VU69ePSUnJ1s1Venlp06dOiWPx+O1AACAuqnWhKry8nKNHz9e1157rTp06CBJKigokNPpVEREhFdtdHS0CgoKrJqzA1XF9opt56vxeDw6ceKEfvjhB5WVlZ2z5uwxLtTLT02bNk3h4eHWEhcXV8W9AQAA/E2tCVVpaWnatWuX3nnnHV+3YpvJkyerqKjIWr777jtftwQAAC6R+r5uQJLGjh2r999/Xxs2bFDTpk2t9W63WyUlJSosLPQ6Q3TgwAG53W6r5qdX6VVckXd2zU+v0jtw4IBcLpdCQkIUEBCggICAc9acPcaFevmpoKAgBQUFXcSeAAAA/sqnZ6qMMRo7dqyWLFmiNWvWKCEhwWt7t27dFBgYqMzMTGtdTk6O8vLylJSUJElKSkrSzp07va7SW716tVwul9q1a2fVnD1GRU3FGE6nU926dfOqKS8vV2ZmplVTlV4AAMDly6dnqtLS0rRgwQL94x//UFhYmDU3KTw8XCEhIQoPD9fIkSOVnp6uRo0ayeVyady4cUpKStI111wjSerTp4/atWune+65RzNmzFBBQYEef/xxpaWlWWeJHnjgAb322mt65JFHNGLECK1Zs0YLFy7U8uXLrV7S09M1dOhQde/eXT179tRLL72k4uJiDR8+3OrpQr0AAIDLWM1cjHhuks65zJs3z6o5ceKE+d3vfmcaNmxoGjRoYG6//XaTn5/vNc4333xjbr75ZhMSEmIiIyPNhAkTTGlpqVfN2rVrTZcuXYzT6TQtWrTweo0Kr776qomPjzdOp9P07NnTbNq0yWt7VXo5H26pwC0VAAD+p6qf3w5jjPFdpLu8eDwehYeHq6ioSC6Xy9axT5eW2DpeTakf6PR1CwAAnFdVP79rzdV/AAAA/oxQBQAAYANCFQAAgA0IVQAAADYgVAEAANiAUAUAAGADQhUAAIANCFUAAAA2IFQBAADYgFAFAABgA0IVAACADQhVAAAANiBUAQAA2IBQBQAAYANCFQAAgA0IVQAAADYgVAEAANiAUAUAAGADQhUAAIANCFUAAAA2IFQBAADYgFAFAABgA0IVAACADQhVAAAANiBUAQAA2IBQBQAAYANCFQAAgA0IVQAAADYgVAEAANigWqHq66+/trsPAAAAv1atUNWyZUvdeOON+t///V+dPHnS7p4AAAD8TrVC1WeffaZOnTopPT1dbrdbo0eP1ieffGJ3bwAAAH6jWqGqS5cuevnll7V//369+eabys/P13XXXacOHTroxRdf1KFDh+zuEwAAoFb7RRPV69evrzvuuEOLFi3Sc889p6+++koPP/yw4uLidO+99yo/P9+uPgEAAGq1XxSqtmzZot/97neKiYnRiy++qIcfflj79u3T6tWrtX//fvXr18+uPgEAAGq1+tV50osvvqh58+YpJydHt9xyi9566y3dcsstqlfvTEZLSEhQRkaGmjdvbmevAAAAtVa1QtWcOXM0YsQIDRs2TDExMeesiYqK0p///Odf1BwAAIC/cBhjjK+buFx4PB6Fh4erqKhILpfL1rFPl5bYOl5NqR/o9HULAACcV1U/v6s1p2revHlatGhRpfWLFi3S/PnzqzMkAACAX6tWqJo2bZoiIyMrrY+KitJ///d//+KmAAAA/E21QlVeXp4SEhIqrW/WrJny8vJ+cVMAAAD+plqhKioqSjt27Ki0fvv27WrcuPEvbgoAAMDfVCtUDRo0SP/v//0/rV27VmVlZSorK9OaNWv04IMP6q677rK7RwAAgFqvWrdUePrpp/XNN9+od+/eql//zBDl5eW69957mVMFAAAuS7/olgpffPGFtm/frpCQEHXs2FHNmjWzs7c6h1sqVMYtFQAAtV1VP7+rdaaqQuvWrdW6detfMgQAAECdUK1QVVZWpoyMDGVmZurgwYMqLy/32r5mzRpbmgMAAPAX1QpVDz74oDIyMpSamqoOHTrI4XDY3RcAAIBfqVaoeuedd7Rw4ULdcsstdvcDAADgl6p1SwWn06mWLVva3QsAAIDfqlaomjBhgl5++WXxW8wAAABnVOvrv48++khr167VypUr1b59ewUGBnptX7x4sS3NAQAA+ItqnamKiIjQ7bffrhtuuEGRkZEKDw/3Wqpqw4YNuu222xQbGyuHw6GlS5d6bR82bJgcDofX0rdvX6+aI0eOaMiQIXK5XIqIiNDIkSN17Ngxr5odO3aoV69eCg4OVlxcnGbMmFGpl0WLFqlt27YKDg5Wx44dtWLFCq/txhhNmTJFMTExCgkJUXJysr788ssqv1cAAFC3VetM1bx582x58eLiYnXu3FkjRozQHXfccc6avn37er1eUFCQ1/YhQ4YoPz9fq1evVmlpqYYPH677779fCxYskHTmhl19+vRRcnKy5s6dq507d2rEiBGKiIjQ/fffL0n6+OOPNWjQIE2bNk233nqrFixYoP79++uzzz5Thw4dJEkzZszQK6+8ovnz5yshIUFPPPGEUlJS9Pnnnys4ONiW/QEAAPxXte+ofvr0aa1bt0779u3T4MGDFRYWpv3798vlcik0NPTiG3E4tGTJEvXv399aN2zYMBUWFlY6g1Vhz549ateunT799FN1795dkrRq1Srdcsst+v777xUbG6s5c+boscceU0FBgZzOM3fvfvTRR7V06VLt3btXkjRw4EAVFxfr/ffft8a+5ppr1KVLF82dO1fGGMXGxmrChAl6+OGHJUlFRUWKjo5WRkZGlX/vkDuqV8Yd1QEAtV1VP7+r9fXft99+q44dO6pfv35KS0vToUOHJEnPPfecFTrssm7dOkVFRalNmzYaM2aMDh8+bG3LyspSRESEFagkKTk5WfXq1dPmzZutmuuvv94KVJKUkpKinJwc/fjjj1ZNcnKy1+umpKQoKytLkpSbm6uCggKvmvDwcCUmJlo153Lq1Cl5PB6vBQAA1E3VClUPPvigunfvrh9//FEhISHW+ttvv12ZmZm2Nde3b1+99dZbyszM1HPPPaf169fr5ptvVllZmSSpoKBAUVFRXs+pX7++GjVqpIKCAqsmOjraq6bi8YVqzt5+9vPOVXMu06ZN85prFhcXd1HvHwAA+I9qzan68MMP9fHHH3ud/ZGk5s2b69///rctjUny+lqtY8eO6tSpk6666iqtW7dOvXv3tu11LpXJkycrPT3deuzxeAhWAADUUdU6U1VeXm6dLTrb999/r7CwsF/c1M9p0aKFIiMj9dVXX0mS3G63Dh486FVz+vRpHTlyRG6326o5cOCAV03F4wvVnL397Oedq+ZcgoKC5HK5vBYAAFA3VStU9enTRy+99JL12OFw6NixY5o6deol/ema77//XocPH1ZMTIwkKSkpSYWFhcrOzrZq1qxZo/LyciUmJlo1GzZsUGlpqVWzevVqtWnTRg0bNrRqfvq15erVq5WUlCRJSkhIkNvt9qrxeDzavHmzVQMAAC5v1QpVL7zwgjZu3Kh27drp5MmTGjx4sPXV33PPPVflcY4dO6Zt27Zp27Ztks5MCN+2bZvy8vJ07NgxTZw4UZs2bdI333yjzMxM9evXTy1btlRKSook6eqrr1bfvn01atQoffLJJ9q4caPGjh2ru+66S7GxsZKkwYMHy+l0auTIkdq9e7feffddvfzyy15fyz344INatWqVXnjhBe3du1dPPvmktmzZorFjx0o6ExrHjx+vZ555RsuWLdPOnTt17733KjY21utqRQAAcBkz1VRaWmr+8pe/mIkTJ5oxY8aYP/3pT+b48eMXNcbatWuNpErL0KFDzfHjx02fPn1MkyZNTGBgoGnWrJkZNWqUKSgo8Brj8OHDZtCgQSY0NNS4XC4zfPhwc/ToUa+a7du3m+uuu84EBQWZK6+80kyfPr1SLwsXLjStW7c2TqfTtG/f3ixfvtxre3l5uXniiSdMdHS0CQoKMr179zY5OTkX9X6LioqMJFNUVHRRz6uK0pJTfrkAAFDbVfXzu9r3qcLF4z5VlXGfKgBAbVfVz+9qXf331ltvnXf7vffeW51hAQAA/Fa1zlRVTPCuUFpaquPHj8vpdKpBgwY6cuSIbQ3WJZypqowzVQCA2u6S3lH9xx9/9FqOHTumnJwcXXfddXr77ber3TQAAIC/qlaoOpdWrVpp+vTpevDBB+0aEgAAwG/YFqqkMz8Rs3//fjuHBAAA8AvVmqi+bNkyr8fGGOXn5+u1117Ttddea0tjAAAA/qRaoeqnN7x0OBxq0qSJ/vM//1MvvPCCHX0BAAD4lWqFqvLycrv7AAAA8Gu2zqkCAAC4XFXrTNXZv5t3IS+++GJ1XgIAAMCvVCtUbd26VVu3blVpaanatGkjSfriiy8UEBCgrl27WnUOh8OeLgEAAGq5aoWq2267TWFhYZo/f751d/Uff/xRw4cPV69evTRhwgRbmwQAAKjtqvUzNVdeeaX++c9/qn379l7rd+3apT59+nCvqp/Bz9RUxs/UAABqu0v6MzUej0eHDh2qtP7QoUM6evRodYYEAADwa9UKVbfffruGDx+uxYsX6/vvv9f333+vv//97xo5cqTuuOMOu3sEAACo9ao1p2ru3Ll6+OGHNXjwYJWWlp4ZqH59jRw5UjNnzrS1QQAAAH9QrTlVFYqLi7Vv3z5J0lVXXaUrrrjCtsbqIuZUVcacKgBAbXdJ51RVyM/PV35+vlq1aqUrrrhCvyCfAQAA+LVqharDhw+rd+/eat26tW655Rbl5+dLkkaOHMntFAAAwGWpWqHqoYceUmBgoPLy8tSgQQNr/cCBA7Vq1SrbmgMAAPAX1Zqo/s9//lMffPCBmjZt6rW+VatW+vbbb21pDAAAwJ9U60xVcXGx1xmqCkeOHFFQUNAvbgoAAMDfVCtU9erVS2+99Zb12OFwqLy8XDNmzNCNN95oW3MAAAD+olpf/82YMUO9e/fWli1bVFJSokceeUS7d+/WkSNHtHHjRrt7BAAAqPWqdaaqQ4cO+uKLL3TdddepX79+Ki4u1h133KGtW7fqqquusrtHAACAWu+iz1SVlpaqb9++mjt3rh577LFL0RMAAIDfuegzVYGBgdqxY8el6AUAAMBvVevrv7vvvlt//vOf7e4FAADAb1Vrovrp06f15ptv6l//+pe6detW6Tf/XnzxRVuaAwAA8BcXFaq+/vprNW/eXLt27VLXrl0lSV988YVXjcPhsK87AAAAP3FRoapVq1bKz8/X2rVrJZ35WZpXXnlF0dHRl6Q5AAAAf3FRc6qMMV6PV65cqeLiYlsbAgAA8EfVmqhe4achCwAA4HJ1UaHK4XBUmjPFHCoAAICLnFNljNGwYcOsH00+efKkHnjggUpX/y1evNi+DgEAAPzARYWqoUOHej2+++67bW0GAADAX11UqJo3b96l6gMAAMCv/aKJ6gAAADiDUAUAAGADQhUAAIANCFUAAAA2IFQBAADYgFAFAABgA0IVAACADQhVAAAANiBUAQAA2IBQBQAAYANCFQAAgA0IVQAAADYgVAEAANiAUAUAAGADQhUAAIANfBqqNmzYoNtuu02xsbFyOBxaunSp13ZjjKZMmaKYmBiFhIQoOTlZX375pVfNkSNHNGTIELlcLkVERGjkyJE6duyYV82OHTvUq1cvBQcHKy4uTjNmzKjUy6JFi9S2bVsFBwerY8eOWrFixUX3AgAALl8+DVXFxcXq3LmzZs+efc7tM2bM0CuvvKK5c+dq8+bNuuKKK5SSkqKTJ09aNUOGDNHu3bu1evVqvf/++9qwYYPuv/9+a7vH41GfPn3UrFkzZWdna+bMmXryySf1P//zP1bNxx9/rEGDBmnkyJHaunWr+vfvr/79+2vXrl0X1QsAALiMmVpCklmyZIn1uLy83LjdbjNz5kxrXWFhoQkKCjJvv/22McaYzz//3Egyn376qVWzcuVK43A4zL///W9jjDGvv/66adiwoTl16pRVM2nSJNOmTRvr8W9/+1uTmprq1U9iYqIZPXp0lXupiqKiIiPJFBUVVfk5VVVacsovFwAAaruqfn7X2jlVubm5KigoUHJysrUuPDxciYmJysrKkiRlZWUpIiJC3bt3t2qSk5NVr149bd682aq5/vrr5XQ6rZqUlBTl5OToxx9/tGrOfp2KmorXqUovAADg8lbf1w38nIKCAklSdHS01/ro6GhrW0FBgaKiory2169fX40aNfKqSUhIqDRGxbaGDRuqoKDggq9zoV7O5dSpUzp16pT12OPxnOcdAwAAf1Zrz1TVBdOmTVN4eLi1xMXF+bolAABwidTaUOV2uyVJBw4c8Fp/4MABa5vb7dbBgwe9tp8+fVpHjhzxqjnXGGe/xs/VnL39Qr2cy+TJk1VUVGQt33333QXeNQAA8Fe1NlQlJCTI7XYrMzPTWufxeLR582YlJSVJkpKSklRYWKjs7GyrZs2aNSovL1diYqJVs2HDBpWWllo1q1evVps2bdSwYUOr5uzXqaipeJ2q9HIuQUFBcrlcXgsAAKibfBqqjh07pm3btmnbtm2SzkwI37Ztm/Ly8uRwODR+/Hg988wzWrZsmXbu3Kl7771XsbGx6t+/vyTp6quvVt++fTVq1Ch98skn2rhxo8aOHau77rpLsbGxkqTBgwfL6XRq5MiR2r17t9599129/PLLSk9Pt/p48MEHtWrVKr3wwgvau3evnnzySW3ZskVjx46VpCr1AgAALnM1dDXiOa1du9ZIqrQMHTrUGHPmVgZPPPGEiY6ONkFBQaZ3794mJyfHa4zDhw+bQYMGmdDQUONyuczw4cPN0aNHvWq2b99urrvuOhMUFGSuvPJKM3369Eq9LFy40LRu3do4nU7Tvn17s3z5cq/tVenlQrilArdUAAD4n6p+fjuMMcaHme6y4vF4FB4erqKiItu/CjxdWmLreDWlfqDzwkUAAPhQVT+/a+2cKgAAAH9CqAIAALABoQoAAMAGhCoAAAAbEKoAAABsQKgCAACwAaEKAADABoQqAAAAGxCqAAAAbECoAgAAsAGhCgAAwAaEKgAAABsQqgAAAGxAqAIAALABoQoAAMAGhCoAAAAbEKoAAABsQKgCAACwAaEKAADABoQqAAAAGxCqAAAAbECoAgAAsAGhCgAAwAaEKgAAABsQqgAAAGxAqAIAALABoQoAAMAGhCoAAAAbEKoAAABsQKgCAACwAaEKAADABoQqAAAAGxCqAAAAbECoAgAAsAGhCgAAwAaEKgAAABsQqgAAAGxAqAIAALABoQoAAMAGhCoAAAAbEKoAAABsQKgCAACwAaEKAADABoQqAAAAGxCqAAAAbECoAgAAsAGhCgAAwAaEKgAAABsQqgAAAGxAqAIAALABoQoAAMAGhCoAAAAbEKoAAABsUKtD1ZNPPimHw+G1tG3b1tp+8uRJpaWlqXHjxgoNDdWAAQN04MABrzHy8vKUmpqqBg0aKCoqShMnTtTp06e9atatW6euXbsqKChILVu2VEZGRqVeZs+erebNmys4OFiJiYn65JNPLsl7BgAA/qlWhypJat++vfLz863lo48+srY99NBDeu+997Ro0SKtX79e+/fv1x133GFtLysrU2pqqkpKSvTxxx9r/vz5ysjI0JQpU6ya3Nxcpaam6sYbb9S2bds0fvx43Xffffrggw+smnfffVfp6emaOnWqPvvsM3Xu3FkpKSk6ePBgzewEAABQ6zmMMcbXTfycJ598UkuXLtW2bdsqbSsqKlKTJk20YMEC3XnnnZKkvXv36uqrr1ZWVpauueYarVy5Urfeeqv279+v6OhoSdLcuXM1adIkHTp0SE6nU5MmTdLy5cu1a9cua+y77rpLhYWFWrVqlSQpMTFRPXr00GuvvSZJKi8vV1xcnMaNG6dHH320yu/H4/EoPDxcRUVFcrlc1d0t53S6tMTW8WpK/UCnr1sAAOC8qvr5XevPVH355ZeKjY1VixYtNGTIEOXl5UmSsrOzVVpaquTkZKu2bdu2io+PV1ZWliQpKytLHTt2tAKVJKWkpMjj8Wj37t1WzdljVNRUjFFSUqLs7Gyvmnr16ik5Odmq+TmnTp2Sx+PxWgAAQN1Uq0NVYmKiMjIytGrVKs2ZM0e5ubnq1auXjh49qoKCAjmdTkVERHg9Jzo6WgUFBZKkgoICr0BVsb1i2/lqPB6PTpw4oR9++EFlZWXnrKkY4+dMmzZN4eHh1hIXF3fR+wAAAPiH+r5u4Hxuvvlm69+dOnVSYmKimjVrpoULFyokJMSHnVXN5MmTlZ6ebj32eDwEKwAA6qhafabqpyIiItS6dWt99dVXcrvdKikpUWFhoVfNgQMH5Ha7JUlut7vS1YAVjy9U43K5FBISosjISAUEBJyzpmKMnxMUFCSXy+W1AACAusmvQtWxY8e0b98+xcTEqFu3bgoMDFRmZqa1PScnR3l5eUpKSpIkJSUlaefOnV5X6a1evVoul0vt2rWzas4eo6KmYgyn06lu3bp51ZSXlyszM9OqAQAAqNWh6uGHH9b69ev1zTff6OOPP9btt9+ugIAADRo0SOHh4Ro5cqTS09O1du1aZWdna/jw4UpKStI111wjSerTp4/atWune+65R9u3b9cHH3ygxx9/XGlpaQoKCpIkPfDAA/r666/1yCOPaO/evXr99de1cOFCPfTQQ1Yf6enp+tOf/qT58+drz549GjNmjIqLizV8+HCf7BcAAFD71Oo5Vd9//70GDRqkw4cPq0mTJrruuuu0adMmNWnSRJI0a9Ys1atXTwMGDNCpU6eUkpKi119/3Xp+QECA3n//fY0ZM0ZJSUm64oorNHToUD311FNWTUJCgpYvX66HHnpIL7/8spo2bao33nhDKSkpVs3AgQN16NAhTZkyRQUFBerSpYtWrVpVafI6AAC4fNXq+1TVNdynqjLuUwUAqO3qzH2qAAAA/AGhCgAAwAaEKgAAABsQqgAAAGxAqAIAALABoQoAAMAGhCoAAAAbEKoAAABsQKgCAACwAaEKAADABoQqAAAAGxCqAAAAbECoAgAAsAGhCgAAwAaEKgAAABsQqgAAAGxAqAIAALABoQoAAMAGhCoAAAAbEKoAAABsQKgCAACwAaEKAADABoQqAAAAGxCqAAAAbECoAgAAsAGhCgAAwAaEKgAAABsQqgAAAGxAqAIAALABoQoAAMAGhCoAAAAbEKoAAABsQKgCAACwAaEKAADABoQqAAAAGxCqAAAAbECoAgAAsAGhCgAAwAaEKgAAABsQqgAAAGxAqAIAALABoQoAAMAGhCoAAAAbEKoAAABsQKgCAACwAaEKAADABoQqAAAAGxCqAAAAbECoAgAAsAGhCgAAwAb1fd0ALm9l5WW+buGiBdQL8HULAIBaiDNVAAAANuBM1UWaPXu2Zs6cqYKCAnXu3Fmvvvqqevbs6eu2gPPyxzOC/oizmMDljTNVF+Hdd99Venq6pk6dqs8++0ydO3dWSkqKDh486OvWAACAjzmMMcbXTfiLxMRE9ejRQ6+99pokqby8XHFxcRo3bpweffTRCz7f4/EoPDxcRUVFcrlctvZ2urTE1vFqiiOA/7MHfImza8CFVfXzm6//qqikpETZ2dmaPHmyta5evXpKTk5WVlbWOZ9z6tQpnTp1ynpcVFQk6czBsRuhCkB1EKqAC6v43L7QeShCVRX98MMPKisrU3R0tNf66Oho7d2795zPmTZtmv7whz9UWh8XF3dJegQAAJfO0aNHFR4e/rPbCVWX0OTJk5Wenm49Li8v15EjR9S4cWM5HA7bXsfj8SguLk7fffed7V8romo4Br7HMagdOA6+xzGwnzFGR48eVWxs7HnrCFVVFBkZqYCAAB04cMBr/YEDB+R2u8/5nKCgIAUFBXmti4iIuFQtyuVy8R+Qj3EMfI9jUDtwHHyPY2Cv852hqsDVf1XkdDrVrVs3ZWZmWuvKy8uVmZmppKQkH3YGAABqA85UXYT09HQNHTpU3bt3V8+ePfXSSy+puLhYw4cP93VrAADAxwhVF2HgwIE6dOiQpkyZooKCAnXp0kWrVq2qNHm9pgUFBWnq1KmVvmpEzeEY+B7HoHbgOPgex8B3uE8VAACADZhTBQAAYANCFQAAgA0IVQAAADYgVAEAANiAUFUHzJ49W82bN1dwcLASExP1ySef+Lolv/Dkk0/K4XB4LW3btrW2nzx5UmlpaWrcuLFCQ0M1YMCASjd/zcvLU2pqqho0aKCoqChNnDhRp0+f9qpZt26dunbtqqCgILVs2VIZGRmVerlcjuGGDRt02223KTY2Vg6HQ0uXLvXabozRlClTFBMTo5CQECUnJ+vLL7/0qjly5IiGDBkil8uliIgIjRw5UseOHfOq2bFjh3r16qXg4GDFxcVpxowZlXpZtGiR2rZtq+DgYHXs2FErVqy46F780YWOwbBhwyr9d9G3b1+vGo5B9U2bNk09evRQWFiYoqKi1L9/f+Xk5HjV1Ka/PVXpBWcx8GvvvPOOcTqd5s033zS7d+82o0aNMhEREebAgQO+bq3Wmzp1qmnfvr3Jz8+3lkOHDlnbH3jgARMXF2cyMzPNli1bzDXXXGN+9atfWdtPnz5tOnToYJKTk83WrVvNihUrTGRkpJk8ebJV8/XXX5sGDRqY9PR08/nnn5tXX33VBAQEmFWrVlk1l9MxXLFihXnsscfM4sWLjSSzZMkSr+3Tp0834eHhZunSpWb79u3mv/7rv0xCQoI5ceKEVdO3b1/TuXNns2nTJvPhhx+ali1bmkGDBlnbi4qKTHR0tBkyZIjZtWuXefvtt01ISIj54x//aNVs3LjRBAQEmBkzZpjPP//cPP744yYwMNDs3LnzonrxRxc6BkOHDjV9+/b1+u/iyJEjXjUcg+pLSUkx8+bNM7t27TLbtm0zt9xyi4mPjzfHjh2zamrT354L9QJvhCo/17NnT5OWlmY9LisrM7GxsWbatGk+7Mo/TJ061XTu3Pmc2woLC01gYKBZtGiRtW7Pnj1GksnKyjLGnPlwqlevnikoKLBq5syZY1wulzl16pQxxphHHnnEtG/f3mvsgQMHmpSUFOvx5XoMf/qBXl5ebtxut5k5c6a1rrCw0AQFBZm3337bGGPM559/biSZTz/91KpZuXKlcTgc5t///rcxxpjXX3/dNGzY0DoGxhgzadIk06ZNG+vxb3/7W5OamurVT2Jiohk9enSVe6kLfi5U9evX72efwzGw18GDB40ks379emNM7frbU5Ve4I2v//xYSUmJsrOzlZycbK2rV6+ekpOTlZWV5cPO/MeXX36p2NhYtWjRQkOGDFFeXp4kKTs7W6WlpV77tm3btoqPj7f2bVZWljp27Oh189eUlBR5PB7t3r3bqjl7jIqaijE4hv8nNzdXBQUFXvsiPDxciYmJXvs8IiJC3bt3t2qSk5NVr149bd682aq5/vrr5XQ6rZqUlBTl5OToxx9/tGrOd1yq0ktdtm7dOkVFRalNmzYaM2aMDh8+bG3jGNirqKhIktSoUSNJtetvT1V6gTdClR/74YcfVFZWVumO7tHR0SooKPBRV/4jMTFRGRkZWrVqlebMmaPc3Fz16tVLR48eVUFBgZxOZ6UfwD573xYUFJxz31dsO1+Nx+PRiRMnOIZnqXi/59sXBQUFioqK8tpev359NWrUyJbjcvb2C/VSV/Xt21dvvfWWMjMz9dxzz2n9+vW6+eabVVZWJoljYKfy8nKNHz9e1157rTp06CBJtepvT1V6gTd+pgaXrZtvvtn6d6dOnZSYmKhmzZpp4cKFCgkJ8WFngO/cdddd1r87duyoTp066aqrrtK6devUu3dvH3ZW96SlpWnXrl366KOPfN0KbMKZKj8WGRmpgICASldiHDhwQG6320dd+a+IiAi1bt1aX331ldxut0pKSlRYWOhVc/a+dbvd59z3FdvOV+NyuRQSEsIxPEvF+z3fvnC73Tp48KDX9tOnT+vIkSO2HJezt1+ol8tFixYtFBkZqa+++koSx8AuY8eO1fvvv6+1a9eqadOm1vra9LenKr3AG6HKjzmdTnXr1k2ZmZnWuvLycmVmZiopKcmHnfmnY8eOad++fYqJiVG3bt0UGBjotW9zcnKUl5dn7dukpCTt3LnT6wNm9erVcrlcateunVVz9hgVNRVjcAz/T0JCgtxut9e+8Hg82rx5s9c+LywsVHZ2tlWzZs0alZeXKzEx0arZsGGDSktLrZrVq1erTZs2atiwoVVzvuNSlV4uF99//70OHz6smJgYSRyDX8oYo7Fjx2rJkiVas2aNEhISvLbXpr89VekFP+HrmfL4Zd555x0TFBRkMjIyzOeff27uv/9+ExER4XVVCM5twoQJZt26dSY3N9ds3LjRJCcnm8jISHPw4EFjzJlLiePj482aNWvMli1bTFJSkklKSrKeX3FZc58+fcy2bdvMqlWrTJMmTc55WfPEiRPNnj17zOzZs895WfPlcgyPHj1qtm7darZu3WokmRdffNFs3brVfPvtt8aYM5fQR0REmH/84x9mx44dpl+/fue8pcJ//Md/mM2bN5uPPvrItGrVyuty/sLCQhMdHW3uueces2vXLvPOO++YBg0aVLqcv379+ub55583e/bsMVOnTj3n5fwX6sUfne8YHD161Dz88MMmKyvL5Obmmn/961+ma9euplWrVubkyZPWGByD6hszZowJDw8369at87ptxfHjx62a2vS350K9wBuhqg549dVXTXx8vHE6naZnz55m06ZNvm7JLwwcONDExMQYp9NprrzySjNw4EDz1VdfWdtPnDhhfve735mGDRuaBg0amNtvv93k5+d7jfHNN9+Ym2++2YSEhJjIyEgzYcIEU1pa6lWzdu1a06VLF+N0Ok2LFi3MvHnzKvVyuRzDtWvXGkmVlqFDhxpjzlxG/8QTT5jo6GgTFBRkevfubXJycrzGOHz4sBk0aJAJDQ01LpfLDB8+3Bw9etSrZvv27ea6664zQUFB5sorrzTTp0+v1MvChQtN69atjdPpNO3btzfLly/32l6VXvzR+Y7B8ePHTZ8+fUyTJk1MYGCgadasmRk1alSlgM8xqL5z7XtJXn8XatPfnqr0gv/jMMaYmj47BgAAUNcwpwoAAMAGhCoAAAAbEKoAAABsQKgCAACwAaEKAADABoQqAAAAGxCqAAAAbECoAgAAsAGhCgAAwAaEKgAAABsQqgAAAGxAqAIAALDB/weUsF9B02P6uAAAAABJRU5ErkJggg==\n"
     },
     "metadata": {},
     "output_type": "display_data"
>>>>>>> 31dff7b7
    }
   ],
   "source": [
    "from keras.models import load_model\n",
    "import pickle\n",
    "model = load_model(aapp+'_autoencoder_best_weights.hdf5')\n",
    "model.summary()\n",
    "[dataprep,msescaler]=pickle.load(open(aapp+'_dataprep.pkl','rb'))"
   ],
   "metadata": {
    "collapsed": false,
    "pycharm": {
     "name": "#%%\n"
    }
   }
  },
  {
   "cell_type": "code",
<<<<<<< HEAD
   "execution_count": null,
   "outputs": [
    {
     "name": "stdout",
     "output_type": "stream",
     "text": [
      "Predicting WIOQ-FM_10-05-2022_03-00-00_PM_65776.mp3 ......\n"
     ]
    },
    {
     "name": "stderr",
     "output_type": "stream",
     "text": [
      "/Users/langchenfan/audio_anomaly_detection2/lib/python3.10/site-packages/sklearn/base.py:493: FutureWarning: The feature names should match those that were passed during fit. Starting version 1.2, an error will be raised.\n",
      "Feature names must be in the same order as they were in fit.\n",
      "\n",
      "  warnings.warn(message, FutureWarning)\n"
     ]
    },
    {
     "name": "stdout",
     "output_type": "stream",
     "text": [
      "14535/14535 [==============================] - 135s 9ms/step\n"
     ]
    },
    {
     "name": "stderr",
     "output_type": "stream",
     "text": [
      "/var/folders/_l/yljdbk6x7g17h77d_0hz8lw40000gp/T/ipykernel_45205/839893334.py:50: SettingWithCopyWarning: \n",
      "A value is trying to be set on a copy of a slice from a DataFrame.\n",
      "Try using .loc[row_indexer,col_indexer] = value instead\n",
      "\n",
      "See the caveats in the documentation: https://pandas.pydata.org/pandas-docs/stable/user_guide/indexing.html#returning-a-view-versus-a-copy\n",
      "  dftemp_clean['post_start']=dftemp_clean['TimeFrame'].shift(-1)\n"
     ]
    },
    {
     "name": "stdout",
     "output_type": "stream",
     "text": [
      "Predicting WIOQ-FM_10-05-2022_10-30-00_PM_65786.mp3 ......\n"
     ]
    },
    {
     "name": "stderr",
     "output_type": "stream",
     "text": [
      "/Users/langchenfan/audio_anomaly_detection2/lib/python3.10/site-packages/sklearn/base.py:493: FutureWarning: The feature names should match those that were passed during fit. Starting version 1.2, an error will be raised.\n",
      "Feature names must be in the same order as they were in fit.\n",
      "\n",
      "  warnings.warn(message, FutureWarning)\n"
     ]
    },
    {
     "name": "stdout",
     "output_type": "stream",
     "text": [
      " 8697/14535 [================>.............] - ETA: 54s"
     ]
    }
   ],
   "source": [
    "import pydub\n",
    "import scipy.signal as signal\n",
    "import numpy as np\n",
    "import glob\n",
    "import librosa as lr\n",
    "import datetime\n",
    "import re\n",
    "import pydub\n",
    "\n",
    "fpath = '/Users/langchenfan/Documents/Radio Anomaly Detection/WIOQ/'\n",
    "\n",
    "time_format='%m-%d-%Y_%I-%M-%S_%p'\n",
    "fs = 44100\n",
    "dates = ['10-05-2022','10-06-2022','10-07-2022','10-08-2022','10-09-2022','10-10-2022','10-11-2022','10-12-2022','10-13-2022','10-14-2022','10-15-2022','10-16-2022','10-17-2022','10-18-2022']\n",
    "prepost=2\n",
    "\n",
    "for date in dates:\n",
    "    fpath2=fpath+date+'/'\n",
    "    wavlist = glob.glob(os.path.join(fpath2, '*.mp3'))\n",
    "    df_all=pd.DataFrame()\n",
    "    df_clean=pd.DataFrame()\n",
    "    for audiofile in wavlist:\n",
    "        print('Predicting ' + audiofile[len(fpath2):] + ' ......')\n",
    "        wav, fs = lr.load(audiofile, sr=fs)\n",
    "\n",
    "        df = train_model.extract_features_autoencoder(audio_ts=wav, sr=fs)\n",
    "        df['audio_file'] = audiofile[len(fpath2):]\n",
    "        id_cols = ['audio_file']\n",
    "        feature_cols = list(set(df.columns) - set(id_cols))\n",
    "\n",
    "        XX_test = df[feature_cols]\n",
    "        XX_test_transformed = pd.DataFrame(dataprep.transform(XX_test), columns=XX_test.columns, index=XX_test.index)\n",
    "        reconstruct_test = model.predict(XX_test_transformed)\n",
    "        msetest = np.mean(np.power(XX_test_transformed - reconstruct_test, 2), axis=1)\n",
    "        msetest_transformed = msescaler.transform(pd.DataFrame(msetest))\n",
    "        timeframe=XX_test.index.map(float)*2048*5/fs\n",
    "\n",
    "        dftemp=pd.DataFrame({'TimeFrame':timeframe,'mse_transformed':msetest_transformed[:,0]})\n",
    "        dftemp['File']=audiofile[len(fpath2):]\n",
    "        dftemp['pred']=dftemp['mse_transformed'].apply(lambda x: 1 if x>=5 else 0)\n",
    "        df_all=pd.concat([df_all,dftemp])\n",
    "\n",
    "        # save anomaly clip\n",
    "        timestr=re.findall(r'[0-9]{2}-[0-9]{2}-[0-9]{4}_[0-9]{2}-[0-9]{2}-[0-9]{2}_[AP]{1}M', audiofile)[0]\n",
    "        filets=datetime.datetime.strptime(timestr,time_format)\n",
    "\n",
    "        dftemp_clean=dftemp[dftemp['pred']==1]\n",
    "\n",
    "        if len(dftemp_clean)!=0:\n",
    "            dftemp_clean['post_start']=dftemp_clean['TimeFrame'].shift(-1)\n",
    "            dftemp_clean.reset_index(inplace=True,drop=True)\n",
    "\n",
    "            lst = dftemp_clean.loc[0,'TimeFrame']\n",
    "            let = 0\n",
    "            startflag=1\n",
    "            count=0\n",
    "            for idx,row in dftemp_clean.iterrows():\n",
    "                count+=1\n",
    "                if startflag==1:\n",
    "                    lst = row.TimeFrame\n",
    "                    startflag=0\n",
    "\n",
    "                if (row['post_start']>=row['TimeFrame']+2) or np.isnan(row['post_start']):\n",
    "                                                        # if next start time is within 2 sec of current ending time, consider current and next as one event and continue counting\n",
    "                    let = row.TimeFrame+0.5\n",
    "                    if count>=3: # only save audio clips with at least 5 identified interruptions (i.e. consider as substantial anomaly events)\n",
    "                        # save the audio clip and info\n",
    "                        lst_fn=filets+datetime.timedelta(seconds=round(lst,2))\n",
    "                        fn = os.path.join(fpath,'pred_noise_autoencoder',row.File[:8]+lst_fn.strftime(time_format)+'.mp3')\n",
    "                        savewav = wav[np.max([0,round((lst-prepost)*fs)]):np.min([len(wav),round((let+prepost)*fs)])]\n",
    "                        savewav = np.multiply(savewav,(2 ** 31 - 1)).astype(np.int32)\n",
    "                        pydub.AudioSegment(savewav.tobytes(), frame_rate=fs, sample_width=4, channels=1).export(fn, format=\"mp3\")\n",
    "\n",
    "                        newdfrow=pd.DataFrame({'File':row.File,'TimeStart':lst,'TimeStamp':let,'Prediction':1,'count':count},index=[0])\n",
    "                        df_clean=pd.concat([df_clean,newdfrow],ignore_index=True)\n",
    "\n",
    "                        startflag=1\n",
    "                        count=0\n",
    "\n",
    "\n",
    "        df_all.to_csv(fpath + 'pred_noise_autoencoder/iden_noise_autoencoder_' + audiofile[len(fpath2) + 8:len(fpath2) + 13] + '_raw.csv', index=False)\n",
    "        df_clean.to_csv(fpath + 'pred_noise_autoencoder/iden_noise_autoencoder_' + audiofile[len(fpath2) + 8:len(fpath2) + 13] + '_clean.csv', index=False)"
   ],
   "metadata": {
    "collapsed": false,
    "pycharm": {
     "name": "#%%\n",
     "is_executing": true
    }
   }
  },
  {
   "cell_type": "code",
   "execution_count": 16,
   "outputs": [
    {
     "data": {
      "text/plain": "'/Users/langchenfan/Documents/Radio Anomaly Detection/WIOQ/10-08-2022/WIOQ-FM_10-08-2022_7-00-00_PM_66244.mp3'"
=======
   "execution_count": 24,
   "outputs": [
    {
     "data": {
      "text/plain": "<Figure size 600x600 with 1 Axes>",
      "image/png": "iVBORw0KGgoAAAANSUhEUgAAAhQAAAH5CAYAAADZSKckAAAAOXRFWHRTb2Z0d2FyZQBNYXRwbG90bGliIHZlcnNpb24zLjUuMywgaHR0cHM6Ly9tYXRwbG90bGliLm9yZy/NK7nSAAAACXBIWXMAAA9hAAAPYQGoP6dpAAApSUlEQVR4nO3df3CUdWLH8U/4sWsQdkMIySYSUpC7APKroIatQs8jTchFqyfOCDLIeQgDBluIh2laD9DrXCh07s5T0d60R+xURO2I3oFAYyBQZQFNDZCgGeFCgwebUDC74VcI5Ns/nDznShCS7yZBfL9mnpnsPt999vt8J2HfJPskMcYYIwAAAAs9unsCAADgm4+gAAAA1ggKAABgjaAAAADWCAoAAGCNoAAAANYICgAAYK1Xd0+gs7S0tOjo0aPq16+fYmJiuns6AAB8Yxhj1NjYqJSUFPXocXXfe7hug+Lo0aNKTU3t7mkAAPCNdeTIEQ0aNOiqxl63QdGvXz9JXyyGx+Pp5tkAAPDNEQ6HlZqa6ryWXo3rNihaf8zh8XgICgAAOqA9bxngTZkAAMAaQQEAAKwRFAAAwBpBAQAArBEUAADAGkEBAACsERQAAMAaQQEAAKwRFAAAwBpBAQAArBEUAADAGkEBAACsERQAAMAaQQEAAKy1KyhefPFFjRkzxvmT4H6/X5s2bXL2nzt3Tnl5eRowYID69u2radOmqa6uLuIYtbW1ys3NVZ8+fZSYmKglS5bowoULEWPKyso0fvx4ud1uDRs2TMXFxR0/QwAA0OnaFRSDBg3SihUrVF5erg8//FDf//73de+996qqqkqStHjxYv3+97/XG2+8oe3bt+vo0aO6//77ncdfvHhRubm5On/+vHbu3KmXX35ZxcXFWrp0qTOmpqZGubm5uuuuu1RRUaFFixbp0Ucf1ZYtW6J0ygAAINpijDHG5gDx8fFatWqVHnjgAQ0cOFBr167VAw88IEn65JNPNGLECAUCAU2cOFGbNm3S3XffraNHjyopKUmS9NJLL6mgoEDHjx+Xy+VSQUGBNm7cqMrKSuc5pk+froaGBm3evPmy82hqalJTU5NzOxwOKzU1VaFQSB6Px+YUAQD4VgmHw/J6ve16De3weyguXryodevW6fTp0/L7/SovL1dzc7MyMzOdMcOHD9fgwYMVCAQkSYFAQKNHj3ZiQpKys7MVDoed73IEAoGIY7SOaT3G5RQVFcnr9TpbampqR08NAAC0U7uDYv/+/erbt6/cbrfmz5+v9evXa+TIkQoGg3K5XIqLi4sYn5SUpGAwKEkKBoMRMdG6v3Xf140Jh8M6e/bsZedVWFioUCjkbEeOHGnvqQEAgA7q1d4HpKenq6KiQqFQSP/5n/+p2bNna/v27Z0xt3Zxu91yu93dPQ0AAL6V2h0ULpdLw4YNkyRNmDBBH3zwgZ599lk9+OCDOn/+vBoaGiK+S1FXVyefzydJ8vl82rNnT8TxWq8C+fKYr14ZUldXJ4/Ho9jY2PZOFwAAdAHr30PR0tKipqYmTZgwQb1791Zpaamzr7q6WrW1tfL7/ZIkv9+v/fv3q76+3hlTUlIij8ejkSNHOmO+fIzWMa3HAAAA1552fYeisLBQOTk5Gjx4sBobG7V27VqVlZVpy5Yt8nq9mjNnjvLz8xUfHy+Px6PHH39cfr9fEydOlCRlZWVp5MiRmjVrllauXKlgMKinnnpKeXl5zo8r5s+fr+eff15PPvmkfvzjH2vr1q16/fXXtXHjxuifPQAAiIp2BUV9fb0efvhhHTt2TF6vV2PGjNGWLVv0V3/1V5KkX/7yl+rRo4emTZumpqYmZWdna/Xq1c7je/bsqQ0bNmjBggXy+/268cYbNXv2bD3zzDPOmCFDhmjjxo1avHixnn32WQ0aNEj/+q//quzs7CidMgAAiDbr30NxrerINbQAAKCLfw8FAABAK4ICAABYIygAAIA1ggIAAFgjKAAAgDWCAgAAWCMoAACANYICAABYIygAAIA1ggIAAFgjKAAAgDWCAgAAWCMoAACANYICAABYIygAAIA1ggIAAFgjKAAAgDWCAgAAWCMoAACANYICAABYIygAAIA1ggIAAFgjKAAAgDWCAgAAWCMoAACANYICAABYIygAAIA1ggIAAFgjKAAAgDWCAgAAWCMoAACANYICAABYIygAAIA1ggIAAFgjKAAAgDWCAgAAWCMoAACANYICAABYIygAAIA1ggIAAFgjKAAAgDWCAgAAWCMoAACANYICAABYIygAAIA1ggIAAFgjKAAAgDWCAgAAWCMoAACANYICAABYIygAAIA1ggIAAFgjKAAAgDWCAgAAWCMoAACANYICAABYIygAAIA1ggIAAFgjKAAAgDWCAgAAWCMoAACANYICAABYa1dQFBUV6bbbblO/fv2UmJio++67T9XV1RFjvve97ykmJiZimz9/fsSY2tpa5ebmqk+fPkpMTNSSJUt04cKFiDFlZWUaP3683G63hg0bpuLi4o6dIQAA6HTtCort27crLy9Pu3btUklJiZqbm5WVlaXTp09HjJs7d66OHTvmbCtXrnT2Xbx4Ubm5uTp//rx27typl19+WcXFxVq6dKkzpqamRrm5ubrrrrtUUVGhRYsW6dFHH9WWLVssTxcAAHSGGGOM6eiDjx8/rsTERG3fvl2TJ0+W9MV3KMaNG6df/epXbT5m06ZNuvvuu3X06FElJSVJkl566SUVFBTo+PHjcrlcKigo0MaNG1VZWek8bvr06WpoaNDmzZuvam7hcFher1ehUEgej6ejpwgAwLdOR15Drd5DEQqFJEnx8fER97/yyitKSEjQqFGjVFhYqDNnzjj7AoGARo8e7cSEJGVnZyscDquqqsoZk5mZGXHM7OxsBQKBy86lqalJ4XA4YgMAAF2jV0cf2NLSokWLFumOO+7QqFGjnPsfeughpaWlKSUlRfv27VNBQYGqq6v15ptvSpKCwWBETEhybgeDwa8dEw6HdfbsWcXGxl4yn6KiIj399NMdPR0AAGChw0GRl5enyspKvffeexH3z5s3z/l49OjRSk5O1pQpU3To0CHdfPPNHZ/pFRQWFio/P9+5HQ6HlZqa2mnPBwAA/qRDP/JYuHChNmzYoG3btmnQoEFfOzYjI0OSdPDgQUmSz+dTXV1dxJjW2z6f72vHeDyeNr87IUlut1sejydiAwAAXaNdQWGM0cKFC7V+/Xpt3bpVQ4YMueJjKioqJEnJycmSJL/fr/3796u+vt4ZU1JSIo/Ho5EjRzpjSktLI45TUlIiv9/fnukCAIAu0q6gyMvL03/8x39o7dq16tevn4LBoILBoM6ePStJOnTokH72s5+pvLxchw8f1u9+9zs9/PDDmjx5ssaMGSNJysrK0siRIzVr1izt3btXW7Zs0VNPPaW8vDy53W5J0vz58/WHP/xBTz75pD755BOtXr1ar7/+uhYvXhzl0wcAAFFh2kFSm9uaNWuMMcbU1taayZMnm/j4eON2u82wYcPMkiVLTCgUijjO4cOHTU5OjomNjTUJCQnmiSeeMM3NzRFjtm3bZsaNG2dcLpcZOnSo8xxXKxQKGUmXPDcAAPh6HXkNtfo9FNcyfg8FAAAd0+W/hwIAAEAiKAAAQBQQFAAAwBpBAQAArBEUAADAGkEBAACsERQAAMAaQQEAAKwRFAAAwBpBAQAArBEUAADAGkEBAACsERQAAMAaQQEAAKwRFAAAwBpBAQAArBEUAADAGkEBAACsERQAAMAaQQEAAKwRFAAAwBpBAQAArBEUAADAGkEBAACsERQAAMAaQQEAAKwRFAAAwBpBAQAArBEUAADAGkEBAACsERQAAMAaQQEAAKwRFAAAwBpBAQAArBEUAADAGkEBAACsERQAAMAaQQEAAKwRFAAAwBpBAQAArBEUAADAGkEBAACsERQAAMAaQQEAAKwRFAAAwBpBAQAArBEUAADAGkEBAACsERQAAMAaQQEAAKwRFAAAwBpBAQAArBEUAADAGkEBAACsERQAAMAaQQEAAKwRFAAAwBpBAQAArBEUAADAGkEBAACsERQAAMAaQQEAAKwRFAAAwFq7gqKoqEi33Xab+vXrp8TERN13332qrq6OGHPu3Dnl5eVpwIAB6tu3r6ZNm6a6urqIMbW1tcrNzVWfPn2UmJioJUuW6MKFCxFjysrKNH78eLndbg0bNkzFxcUdO0MAANDp2hUU27dvV15ennbt2qWSkhI1NzcrKytLp0+fdsYsXrxYv//97/XGG29o+/btOnr0qO6//35n/8WLF5Wbm6vz589r586devnll1VcXKylS5c6Y2pqapSbm6u77rpLFRUVWrRokR599FFt2bIlCqcMAACiLcYYYzr64OPHjysxMVHbt2/X5MmTFQqFNHDgQK1du1YPPPCAJOmTTz7RiBEjFAgENHHiRG3atEl33323jh49qqSkJEnSSy+9pIKCAh0/flwul0sFBQXauHGjKisrneeaPn26GhoatHnz5quaWzgcltfrVSgUksfj6egpAgDwrdOR11Cr91CEQiFJUnx8vCSpvLxczc3NyszMdMYMHz5cgwcPViAQkCQFAgGNHj3aiQlJys7OVjgcVlVVlTPmy8doHdN6jLY0NTUpHA5HbAAAoGt0OChaWlq0aNEi3XHHHRo1apQkKRgMyuVyKS4uLmJsUlKSgsGgM+bLMdG6v3Xf140Jh8M6e/Zsm/MpKiqS1+t1ttTU1I6eGgAAaKcOB0VeXp4qKyu1bt26aM6nwwoLCxUKhZztyJEj3T0lAAC+NXp15EELFy7Uhg0btGPHDg0aNMi53+fz6fz582poaIj4LkVdXZ18Pp8zZs+ePRHHa70K5MtjvnplSF1dnTwej2JjY9uck9vtltvt7sjpAAAAS+36DoUxRgsXLtT69eu1detWDRkyJGL/hAkT1Lt3b5WWljr3VVdXq7a2Vn6/X5Lk9/u1f/9+1dfXO2NKSkrk8Xg0cuRIZ8yXj9E6pvUYAADg2tKuqzwee+wxrV27Vm+//bbS09Od+71er/OdgwULFuidd95RcXGxPB6PHn/8cUnSzp07JX1x2ei4ceOUkpKilStXKhgMatasWXr00Uf185//XNIXl42OGjVKeXl5+vGPf6ytW7fqb/7mb7Rx40ZlZ2df1Vy5ygMAgI7p0GuoaQdJbW5r1qxxxpw9e9Y89thjpn///qZPnz7mhz/8oTl27FjEcQ4fPmxycnJMbGysSUhIME888YRpbm6OGLNt2zYzbtw443K5zNChQyOe42qEQiEjyYRCoXY9DgCAb7uOvIZa/R6KaxnfoQAAoGO6/PdQAAAASAQFAACIAoICAABYIygAAIA1ggIAAFgjKAAAgDWCAgAAWCMoAACANYICAABYIygAAIA1ggIAAFgjKAAAgDWCAgAAWCMoAACANYICAABYIygAAIA1ggIAAFgjKAAAgDWCAgAAWCMoAACANYICAABYIygAAIA1ggIAAFgjKAAAgDWCAgAAWCMoAACANYICAABYIygAAIA1ggIAAFgjKAAAgDWCAgAAWCMoAACANYICAABYIygAAIA1ggIAAFgjKAAAgDWCAgAAWCMoAACANYICAABYIygAAIA1ggIAAFgjKAAAgDWCAgAAWCMoAACANYICAABYIygAAIA1ggIAAFgjKAAAgDWCAgAAWCMoAACANYICAABYIygAAIA1ggIAAFgjKAAAgDWCAgAAWCMoAACANYICAABYIygAAIA1ggIAAFgjKAAAgDWCAgAAWCMoAACANYICAABYa3dQ7NixQ/fcc49SUlIUExOjt956K2L/j370I8XExERsU6dOjRhz8uRJzZw5Ux6PR3FxcZozZ45OnToVMWbfvn2aNGmSbrjhBqWmpmrlypXtPzsAANAl2h0Up0+f1tixY/XCCy9cdszUqVN17NgxZ3v11Vcj9s+cOVNVVVUqKSnRhg0btGPHDs2bN8/ZHw6HlZWVpbS0NJWXl2vVqlVavny5fvOb37R3ugAAoAv0au8DcnJylJOT87Vj3G63fD5fm/s+/vhjbd68WR988IFuvfVWSdJzzz2nH/zgB/rnf/5npaSk6JVXXtH58+f129/+Vi6XS7fccosqKir0i1/8IiI8vqypqUlNTU3O7XA43N5TAwAAHdQp76EoKytTYmKi0tPTtWDBAp04ccLZFwgEFBcX58SEJGVmZqpHjx7avXu3M2by5MlyuVzOmOzsbFVXV+vzzz9v8zmLiork9XqdLTU1tTNODQAAtCHqQTF16lT9+7//u0pLS/VP//RP2r59u3JycnTx4kVJUjAYVGJiYsRjevXqpfj4eAWDQWdMUlJSxJjW261jvqqwsFChUMjZjhw5Eu1TAwAAl9HuH3lcyfTp052PR48erTFjxujmm29WWVmZpkyZEu2nc7jdbrnd7k47PgAAuLxOv2x06NChSkhI0MGDByVJPp9P9fX1EWMuXLigkydPOu+78Pl8qqurixjTevty780AAADdp9OD4rPPPtOJEyeUnJwsSfL7/WpoaFB5ebkzZuvWrWppaVFGRoYzZseOHWpubnbGlJSUKD09Xf379+/sKQMAgHZqd1CcOnVKFRUVqqiokCTV1NSooqJCtbW1OnXqlJYsWaJdu3bp8OHDKi0t1b333qthw4YpOztbkjRixAhNnTpVc+fO1Z49e/T+++9r4cKFmj59ulJSUiRJDz30kFwul+bMmaOqqiq99tprevbZZ5Wfnx+9MwcAANFj2mnbtm1G0iXb7NmzzZkzZ0xWVpYZOHCg6d27t0lLSzNz5841wWAw4hgnTpwwM2bMMH379jUej8c88sgjprGxMWLM3r17zZ133mncbre56aabzIoVK9o1z1AoZCSZUCjU3lMEAOBbrSOvoTHGGNONPdNpwuGwvF6vQqGQPB5Pd08HAIBvjI68hvK3PAAAgDWCAgAAWCMoAACANYICAABYIygAAIA1ggIAAFgjKAAAgDWCAgAAWCMoAACANYICAABYIygAAIA1ggIAAFgjKAAAgDWCAgAAWCMoAACANYICAABYIygAAIA1ggIAAFgjKAAAgDWCAgAAWCMoAACANYICAABYIygAAIA1ggIAAFgjKAAAgDWCAgAAWCMoAACANYICAABYIygAAIA1ggIAAFgjKAAAgDWCAgAAWCMoAACANYICAABYIygAAIA1ggIAAFgjKAAAgDWCAgAAWCMoAACANYICAABYIygAAIA1ggIAAFgjKAAAgDWCAgAAWCMoAACANYICAABYIygAAIA1ggIAAFgjKAAAgDWCAgAAWCMoAACANYICAABYIygAAIA1ggIAAFgjKAAAgDWCAgAAWCMoAACANYICAABYIygAAIA1ggIAAFgjKAAAgDWCAgAAWGt3UOzYsUP33HOPUlJSFBMTo7feeitivzFGS5cuVXJysmJjY5WZmalPP/00YszJkyc1c+ZMeTwexcXFac6cOTp16lTEmH379mnSpEm64YYblJqaqpUrV7b/7AAAQJdod1CcPn1aY8eO1QsvvNDm/pUrV+rXv/61XnrpJe3evVs33nijsrOzde7cOWfMzJkzVVVVpZKSEm3YsEE7duzQvHnznP3hcFhZWVlKS0tTeXm5Vq1apeXLl+s3v/lNB04RAAB0OmNBklm/fr1zu6Wlxfh8PrNq1SrnvoaGBuN2u82rr75qjDHmwIEDRpL54IMPnDGbNm0yMTEx5o9//KMxxpjVq1eb/v37m6amJmdMQUGBSU9Pv+q5hUIhI8mEQqGOnh4AAN9KHXkNjep7KGpqahQMBpWZmenc5/V6lZGRoUAgIEkKBAKKi4vTrbfe6ozJzMxUjx49tHv3bmfM5MmT5XK5nDHZ2dmqrq7W559/3uZzNzU1KRwOR2wAAKBrRDUogsGgJCkpKSni/qSkJGdfMBhUYmJixP5evXopPj4+Ykxbx/jyc3xVUVGRvF6vs6WmptqfEAAAuCrXzVUehYWFCoVCznbkyJHunhIAAN8aUQ0Kn88nSaqrq4u4v66uztnn8/lUX18fsf/ChQs6efJkxJi2jvHl5/gqt9stj8cTsQEAgK4R1aAYMmSIfD6fSktLnfvC4bB2794tv98vSfL7/WpoaFB5ebkzZuvWrWppaVFGRoYzZseOHWpubnbGlJSUKD09Xf3794/mlAEAQBS0OyhOnTqliooKVVRUSPrijZgVFRWqra1VTEyMFi1apH/8x3/U7373O+3fv18PP/ywUlJSdN9990mSRowYoalTp2ru3Lnas2eP3n//fS1cuFDTp09XSkqKJOmhhx6Sy+XSnDlzVFVVpddee03PPvus8vPzo3biAAAgitp7Kcm2bduMpEu22bNnG2O+uHT0pz/9qUlKSjJut9tMmTLFVFdXRxzjxIkTZsaMGaZv377G4/GYRx55xDQ2NkaM2bt3r7nzzjuN2+02N910k1mxYkW75sllowAAdExHXkNjjDGmG3um04TDYXm9XoVCId5PAQBAO3TkNfS6ucoDAAB0H4ICAABYIygAAIA1ggIAAFgjKAAAgDWCAgAAWCMoAACANYICAABYIygAAIA1ggIAAFgjKAAAgDWCAgAAWCMoAACANYICAABYIygAAIA1ggIAAFgjKAAAgDWCAgAAWCMoAACANYICAABYIygAAIA1ggIAAFgjKAAAgDWCAgAAWCMoAACANYICAABYIygAAIA1ggIAAFgjKAAAgDWCAgAAWCMoAACANYICAABYIygAAIA1ggIAAFgjKAAAgDWCAgAAWCMoAACANYICAABYIygAAIA1ggIAAFgjKAAAgDWCAgAAWCMoAACANYICAABYIygAAIA1ggIAAFgjKAAAgDWCAgAAWCMoAACANYICAABYIygAAIA1ggIAAFgjKAAAgDWCAgAAWCMoAACANYICAABYIygAAIA1ggIAAFgjKAAAgDWCAgAAWCMoAACANYICAABYIygAAIC1qAfF8uXLFRMTE7ENHz7c2X/u3Dnl5eVpwIAB6tu3r6ZNm6a6urqIY9TW1io3N1d9+vRRYmKilixZogsXLkR7qgAAIEp6dcZBb7nlFr377rt/epJef3qaxYsXa+PGjXrjjTfk9Xq1cOFC3X///Xr//fclSRcvXlRubq58Pp927typY8eO6eGHH1bv3r3185//vDOmCwAALHVKUPTq1Us+n++S+0OhkP7t3/5Na9eu1fe//31J0po1azRixAjt2rVLEydO1H/913/pwIEDevfdd5WUlKRx48bpZz/7mQoKCrR8+XK5XK7OmDIAALDQKe+h+PTTT5WSkqKhQ4dq5syZqq2tlSSVl5erublZmZmZztjhw4dr8ODBCgQCkqRAIKDRo0crKSnJGZOdna1wOKyqqqrLPmdTU5PC4XDEBgAAukbUgyIjI0PFxcXavHmzXnzxRdXU1GjSpElqbGxUMBiUy+VSXFxcxGOSkpIUDAYlScFgMCImWve37rucoqIieb1eZ0tNTY3uiQEAgMuK+o88cnJynI/HjBmjjIwMpaWl6fXXX1dsbGy0n85RWFio/Px853Y4HCYqAADoIp1+2WhcXJy++93v6uDBg/L5fDp//rwaGhoixtTV1TnvufD5fJdc9dF6u633ZbRyu93yeDwRGwAA6BqdHhSnTp3SoUOHlJycrAkTJqh3794qLS119ldXV6u2tlZ+v1+S5Pf7tX//ftXX1ztjSkpK5PF4NHLkyM6eLgAA6ICo/8jjJz/5ie655x6lpaXp6NGjWrZsmXr27KkZM2bI6/Vqzpw5ys/PV3x8vDwejx5//HH5/X5NnDhRkpSVlaWRI0dq1qxZWrlypYLBoJ566inl5eXJ7XZHe7oAACAKoh4Un332mWbMmKETJ05o4MCBuvPOO7Vr1y4NHDhQkvTLX/5SPXr00LRp09TU1KTs7GytXr3aeXzPnj21YcMGLViwQH6/XzfeeKNmz56tZ555JtpTBQAAURJjjDHdPYnOEA6H5fV6FQqFeD8FAADt0JHXUP6WBwAAsEZQAAAAawQFAACwRlAAAABrBAUAALBGUAAAAGsEBQAAsEZQAAAAawQFAACwRlAAAABrBAUAALBGUAAAAGsEBQAAsEZQAAAAawQFAACwRlAAAABrBAUAALBGUAAAAGsEBQAAsEZQAAAAawQFAACwRlAAAABrBAUAALBGUAAAAGsEBQAAsEZQAAAAawQFAACwRlAAAABrBAUAALBGUAAAAGsEBQAAsEZQAAAAawQFAACwRlAAAABrBAUAALBGUAAAAGsEBQAAsEZQAAAAawQFAACwRlAAAABrBAUAALBGUAAAAGsEBQAAsEZQAAAAawQFAACwRlAAAABrBAUAALBGUAAAAGsEBQAAsEZQAAAAawQFAACwRlAAAABrBAUAALBGUAAAAGsEBQAAsEZQAAAAawQFAACwRlAAAABrBAUAALBGUAAAAGsEBQAAsEZQAAAAawQFAACwdk0HxQsvvKA/+7M/0w033KCMjAzt2bOnu6cEAADacM0GxWuvvab8/HwtW7ZM//M//6OxY8cqOztb9fX13T01AADwFTHGGNPdk2hLRkaGbrvtNj3//POSpJaWFqWmpurxxx/X3/3d310yvqmpSU1NTc7tUCikwYMH68iRI/J4PF02bwAAvunC4bBSU1PV0NAgr9d7VY/p1clz6pDz58+rvLxchYWFzn09evRQZmamAoFAm48pKirS008/fcn9qampnTZPAACuZ42Njd/soPi///s/Xbx4UUlJSRH3JyUl6ZNPPmnzMYWFhcrPz3dut7S06OTJkxowYIBiYmKiMq/WYuO7HtHFunYO1jX6WNPOwbp2Dpt1NcaosbFRKSkpV/2YazIoOsLtdsvtdkfcFxcX1ynP5fF4+KTvBKxr52Bdo4817Rysa+fo6Lpe7XcmWl2Tb8pMSEhQz549VVdXF3F/XV2dfD5fN80KAABczjUZFC6XSxMmTFBpaalzX0tLi0pLS+X3+7txZgAAoC3X7I888vPzNXv2bN166626/fbb9atf/UqnT5/WI4880m1zcrvdWrZs2SU/WoEd1rVzsK7Rx5p2Dta1c3T1ul6zl41K0vPPP69Vq1YpGAxq3Lhx+vWvf62MjIzunhYAAPiKazooAADAN8M1+R4KAADwzUJQAAAAawQFAACwRlAAAABrBMVV4k+pt8/y5csVExMTsQ0fPtzZf+7cOeXl5WnAgAHq27evpk2bdskvMqutrVVubq769OmjxMRELVmyRBcuXOjqU+lWO3bs0D333KOUlBTFxMTorbfeithvjNHSpUuVnJys2NhYZWZm6tNPP40Yc/LkSc2cOVMej0dxcXGaM2eOTp06FTFm3759mjRpkm644QalpqZq5cqVnX1q3eZKa/qjH/3oks/dqVOnRoxhTS9VVFSk2267Tf369VNiYqLuu+8+VVdXR4yJ1td9WVmZxo8fL7fbrWHDhqm4uLizT6/bXM26fu9737vkc3b+/PkRY7pkXQ2uaN26dcblcpnf/va3pqqqysydO9fExcWZurq67p7aNWvZsmXmlltuMceOHXO248ePO/vnz59vUlNTTWlpqfnwww/NxIkTzV/8xV84+y9cuGBGjRplMjMzzUcffWTeeecdk5CQYAoLC7vjdLrNO++8Y/7hH/7BvPnmm0aSWb9+fcT+FStWGK/Xa9566y2zd+9e89d//ddmyJAh5uzZs86YqVOnmrFjx5pdu3aZ//7v/zbDhg0zM2bMcPaHQiGTlJRkZs6caSorK82rr75qYmNjzb/8y7901Wl2qSut6ezZs83UqVMjPndPnjwZMYY1vVR2drZZs2aNqaysNBUVFeYHP/iBGTx4sDl16pQzJhpf93/4wx9Mnz59TH5+vjlw4IB57rnnTM+ePc3mzZu79Hy7ytWs61/+5V+auXPnRnzOhkIhZ39XrStBcRVuv/12k5eX59y+ePGiSUlJMUVFRd04q2vbsmXLzNixY9vc19DQYHr37m3eeOMN576PP/7YSDKBQMAY88U/+j169DDBYNAZ8+KLLxqPx2Oampo6de7Xqq+++LW0tBifz2dWrVrl3NfQ0GDcbrd59dVXjTHGHDhwwEgyH3zwgTNm06ZNJiYmxvzxj380xhizevVq079//4h1LSgoMOnp6Z18Rt3vckFx7733XvYxrOnVqa+vN5LM9u3bjTHR+7p/8sknzS233BLxXA8++KDJzs7u7FO6Jnx1XY35Iij+9m//9rKP6ap15UceV9D6p9QzMzOd+670p9TxhU8//VQpKSkaOnSoZs6cqdraWklSeXm5mpubI9Z0+PDhGjx4sLOmgUBAo0ePjviLs9nZ2QqHw6qqquraE7lG1dTUKBgMRqyj1+tVRkZGxDrGxcXp1ltvdcZkZmaqR48e2r17tzNm8uTJcrlczpjs7GxVV1fr888/76KzubaUlZUpMTFR6enpWrBggU6cOOHsY02vTigUkiTFx8dLit7XfSAQiDhG65hvy7/HX13XVq+88ooSEhI0atQoFRYW6syZM86+rlrXa/ZXb18rOvKn1CFlZGSouLhY6enpOnbsmJ5++mlNmjRJlZWVCgaDcrlcl/w12KSkJAWDQUlSMBhsc81b9+FP69DWOn15HRMTEyP29+rVS/Hx8RFjhgwZcskxWvf179+/U+Z/rZo6daruv/9+DRkyRIcOHdLf//3fKycnR4FAQD179mRNr0JLS4sWLVqkO+64Q6NGjZKkqH3dX25MOBzW2bNnFRsb2xmndE1oa10l6aGHHlJaWppSUlK0b98+FRQUqLq6Wm+++aakrltXggKdIicnx/l4zJgxysjIUFpaml5//fXr+gse33zTp093Ph49erTGjBmjm2++WWVlZZoyZUo3zuybIy8vT5WVlXrvvfe6eyrXlcut67x585yPR48ereTkZE2ZMkWHDh3SzTff3GXz40ceV8CfUo+OuLg4ffe739XBgwfl8/l0/vx5NTQ0RIz58pr6fL4217x1H/60Dl/3uenz+VRfXx+x/8KFCzp58iRrfZWGDh2qhIQEHTx4UBJreiULFy7Uhg0btG3bNg0aNMi5P1pf95cb4/F4ruv/rFxuXdvS+jevvvw52xXrSlBcAX9KPTpOnTqlQ4cOKTk5WRMmTFDv3r0j1rS6ulq1tbXOmvr9fu3fvz/iH+6SkhJ5PB6NHDmyy+d/LRoyZIh8Pl/EOobDYe3evTtiHRsaGlReXu6M2bp1q1paWpx/dPx+v3bs2KHm5mZnTElJidLT06/7b81fjc8++0wnTpxQcnKyJNb0cowxWrhwodavX6+tW7de8iOfaH3d+/3+iGO0jrle/z2+0rq2paKiQpIiPme7ZF2v+u2b32Lr1q0zbrfbFBcXmwMHDph58+aZuLi4iHfMItITTzxhysrKTE1NjXn//fdNZmamSUhIMPX19caYLy4fGzx4sNm6dav58MMPjd/vN36/33l862VOWVlZpqKiwmzevNkMHDjwW3fZaGNjo/noo4/MRx99ZCSZX/ziF+ajjz4y//u//2uM+eKy0bi4OPP222+bffv2mXvvvbfNy0b//M//3Ozevdu899575jvf+U7EJY4NDQ0mKSnJzJo1y1RWVpp169aZPn36XLeXOH7dmjY2Npqf/OQnJhAImJqaGvPuu++a8ePHm+985zvm3LlzzjFY00stWLDAeL1eU1ZWFnH54pkzZ5wx0fi6b728ccmSJebjjz82L7zwwnV92eiV1vXgwYPmmWeeMR9++KGpqakxb7/9thk6dKiZPHmyc4yuWleC4io999xzZvDgwcblcpnbb7/d7Nq1q7undE178MEHTXJysnG5XOamm24yDz74oDl48KCz/+zZs+axxx4z/fv3N3369DE//OEPzbFjxyKOcfjwYZOTk2NiY2NNQkKCeeKJJ0xzc3NXn0q32rZtm5F0yTZ79mxjzBeXjv70pz81SUlJxu12mylTppjq6uqIY5w4ccLMmDHD9O3b13g8HvPII4+YxsbGiDF79+41d955p3G73eamm24yK1as6KpT7HJft6ZnzpwxWVlZZuDAgaZ3794mLS3NzJ0795L/PLCml2prTSWZNWvWOGOi9XW/bds2M27cOONyuczQoUMjnuN6c6V1ra2tNZMnTzbx8fHG7XabYcOGmSVLlkT8HgpjumZd+fPlAADAGu+hAAAA1ggKAABgjaAAAADWCAoAAGCNoAAAANYICgAAYI2gAAAA1ggKAABgjaAAAADWCAoAAGCNoAAAANb+H9wFNCwrmnGlAAAAAElFTkSuQmCC\n"
>>>>>>> 31dff7b7
     },
     "execution_count": 16,
     "metadata": {},
     "output_type": "execute_result"
    }
   ],
   "source": [
    "# re.findall(r'[0-9]{2}-[0-9]{2}-[0-9]{4}_[0-9]{2}-[0-9]{2}-[0-9]{2}_[AP]{1}M', audiofile)\n",
    "audiofile"
   ],
   "metadata": {
    "collapsed": false,
    "pycharm": {
     "name": "#%%\n"
    }
   }
  }
 ],
 "metadata": {
  "kernelspec": {
   "display_name": "Python 3",
   "language": "python",
   "name": "python3"
  },
  "language_info": {
   "codemirror_mode": {
    "name": "ipython",
    "version": 2
   },
   "file_extension": ".py",
   "mimetype": "text/x-python",
   "name": "python",
   "nbconvert_exporter": "python",
   "pygments_lexer": "ipython2",
   "version": "2.7.6"
  }
 },
 "nbformat": 4,
 "nbformat_minor": 0
}<|MERGE_RESOLUTION|>--- conflicted
+++ resolved
@@ -4,22 +4,9 @@
    "cell_type": "code",
    "execution_count": 1,
    "metadata": {
-<<<<<<< HEAD
     "collapsed": true,
     "pycharm": {
      "name": "#%%\n"
-=======
-    "collapsed": true
-   },
-   "outputs": [
-    {
-     "name": "stderr",
-     "output_type": "stream",
-     "text": [
-      "2022-11-30 14:27:49.991117: I tensorflow/core/platform/cpu_feature_guard.cc:193] This TensorFlow binary is optimized with oneAPI Deep Neural Network Library (oneDNN) to use the following CPU instructions in performance-critical operations:  AVX2 FMA\n",
-      "To enable them in other operations, rebuild TensorFlow with the appropriate compiler flags.\n"
-     ]
->>>>>>> 31dff7b7
     }
    },
    "outputs": [],
@@ -60,7 +47,6 @@
      "name": "stdout",
      "output_type": "stream",
      "text": [
-<<<<<<< HEAD
       "/Users/langchenfan/Documents/Radio Anomaly Detection/SimNoise/FOXS_439_inf.wav\n",
       "/Users/langchenfan/Documents/Radio Anomaly Detection/SimNoise/FOXS_429_inf.wav\n",
       "/Users/langchenfan/Documents/Radio Anomaly Detection/SimNoise/KDMX_539_inf.wav\n",
@@ -385,332 +371,6 @@
       "/Users/langchenfan/Documents/Radio Anomaly Detection/SimNoise/KEGL_387_inf.wav\n",
       "/Users/langchenfan/Documents/Radio Anomaly Detection/SimNoise/KEGL_189_inf.wav\n",
       "/Users/langchenfan/Documents/Radio Anomaly Detection/SimNoise/KEGL_199_inf.wav\n"
-=======
-      "FOXSPORTS99_inf.wav\n",
-      "FOXSPORTS89_inf.wav\n",
-      "FOXSPORTS517_inf.wav\n",
-      "FOXSPORTS507_inf.wav\n",
-      "KEGL-FM507_inf.wav\n",
-      "KEGL-FM517_inf.wav\n",
-      "KEGL-FM197_inf.wav\n",
-      "FOXSPORTS399_inf.wav\n",
-      "KEGL-FM187_inf.wav\n",
-      "FOXSPORTS389_inf.wav\n",
-      "FOXSPORTS187_inf.wav\n",
-      "KEGL-FM389_inf.wav\n",
-      "FOXSPORTS197_inf.wav\n",
-      "KEGL-FM399_inf.wav\n",
-      "KDMX-FM487_inf.wav\n",
-      "KDMX-FM497_inf.wav\n",
-      "KDMX-FM209_inf.wav\n",
-      "KDMX-FM219_inf.wav\n",
-      "FOXSPORTS267_inf.wav\n",
-      "FOXSPORTS277_inf.wav\n",
-      "KEGL-FM277_inf.wav\n",
-      "KEGL-FM267_inf.wav\n",
-      "FOXSPORTS127_inf.wav\n",
-      "KEGL-FM329_inf.wav\n",
-      "FOXSPORTS137_inf.wav\n",
-      "KEGL-FM339_inf.wav\n",
-      "KDMX-FM69_inf.wav\n",
-      "KDMX-FM149_inf.wav\n",
-      "KDMX-FM79_inf.wav\n",
-      "KDMX-FM159_inf.wav\n",
-      "KDMX-FM357_inf.wav\n",
-      "KDMX-FM347_inf.wav\n",
-      "KEGL-FM137_inf.wav\n",
-      "FOXSPORTS339_inf.wav\n",
-      "KEGL-FM127_inf.wav\n",
-      "FOXSPORTS329_inf.wav\n",
-      "KEGL-FM79_inf.wav\n",
-      "KEGL-FM69_inf.wav\n",
-      "FOXSPORTS39_inf.wav\n",
-      "FOXSPORTS29_inf.wav\n",
-      "KEGL-FM459_inf.wav\n",
-      "KEGL-FM449_inf.wav\n",
-      "KDMX-FM427_inf.wav\n",
-      "KDMX-FM437_inf.wav\n",
-      "FOXSPORTS449_inf.wav\n",
-      "FOXSPORTS459_inf.wav\n",
-      "KDMX-FM287_inf.wav\n",
-      "KDMX-FM297_inf.wav\n",
-      "FOXSPORTS467_inf.wav\n",
-      "FOXSPORTS477_inf.wav\n",
-      "KDMX-FM409_inf.wav\n",
-      "KDMX-FM419_inf.wav\n",
-      "KEGL-FM477_inf.wav\n",
-      "KEGL-FM467_inf.wav\n",
-      "FOXSPORTS317_inf.wav\n",
-      "KEGL-FM119_inf.wav\n",
-      "FOXSPORTS307_inf.wav\n",
-      "KEGL-FM109_inf.wav\n",
-      "KDMX-FM379_inf.wav\n",
-      "KDMX-FM369_inf.wav\n",
-      "KDMX-FM167_inf.wav\n",
-      "KDMX-FM47_inf.wav\n",
-      "KDMX-FM177_inf.wav\n",
-      "KDMX-FM57_inf.wav\n",
-      "KEGL-FM307_inf.wav\n",
-      "KEGL-FM9_inf.wav\n",
-      "FOXSPORTS109_inf.wav\n",
-      "KEGL-FM317_inf.wav\n",
-      "FOXSPORTS119_inf.wav\n",
-      "FOXSPORTS17_inf.wav\n",
-      "KEGL-FM57_inf.wav\n",
-      "KEGL-FM47_inf.wav\n",
-      "KEGL-FM259_inf.wav\n",
-      "KEGL-FM249_inf.wav\n",
-      "FOXSPORTS249_inf.wav\n",
-      "FOXSPORTS259_inf.wav\n",
-      "KDMX-FM227_inf.wav\n",
-      "KDMX-FM237_inf.wav\n",
-      "KEGL-FM529_inf.wav\n",
-      "KEGL-FM539_inf.wav\n",
-      "FOXSPORTS539_inf.wav\n",
-      "FOXSPORTS529_inf.wav\n",
-      "FOXSPORTS299_inf.wav\n",
-      "FOXSPORTS289_inf.wav\n",
-      "KEGL-FM289_inf.wav\n",
-      "KEGL-FM299_inf.wav\n",
-      "FOXSPORTS417_inf.wav\n",
-      "FOXSPORTS407_inf.wav\n",
-      "KDMX-FM479_inf.wav\n",
-      "KDMX-FM469_inf.wav\n",
-      "KEGL-FM407_inf.wav\n",
-      "KEGL-FM417_inf.wav\n",
-      "FOXSPORTS367_inf.wav\n",
-      "KEGL-FM169_inf.wav\n",
-      "FOXSPORTS377_inf.wav\n",
-      "KEGL-FM179_inf.wav\n",
-      "KDMX-FM309_inf.wav\n",
-      "KDMX-FM319_inf.wav\n",
-      "KDMX-FM117_inf.wav\n",
-      "KDMX-FM37_inf.wav\n",
-      "KDMX-FM107_inf.wav\n",
-      "KDMX-FM27_inf.wav\n",
-      "KEGL-FM377_inf.wav\n",
-      "FOXSPORTS179_inf.wav\n",
-      "KEGL-FM367_inf.wav\n",
-      "FOXSPORTS169_inf.wav\n",
-      "FOXSPORTS67_inf.wav\n",
-      "FOXSPORTS77_inf.wav\n",
-      "KEGL-FM27_inf.wav\n",
-      "KEGL-FM37_inf.wav\n",
-      "FOXSPORTS7_inf.wav\n",
-      "KEGL-FM229_inf.wav\n",
-      "KEGL-FM239_inf.wav\n",
-      "FOXSPORTS239_inf.wav\n",
-      "FOXSPORTS229_inf.wav\n",
-      "KDMX-FM257_inf.wav\n",
-      "KDMX-FM247_inf.wav\n",
-      "KDMX-FM527_inf.wav\n",
-      "KDMX-FM537_inf.wav\n",
-      "KEGL-FM87_inf.wav\n",
-      "KEGL-FM97_inf.wav\n",
-      "KDMX-FM97_inf.wav\n",
-      "KDMX-FM87_inf.wav\n",
-      "KDMX-FM509_inf.wav\n",
-      "KDMX-FM519_inf.wav\n",
-      "KDMX-FM9_inf.wav\n",
-      "KDMX-FM387_inf.wav\n",
-      "KDMX-FM397_inf.wav\n",
-      "KDMX-FM199_inf.wav\n",
-      "KDMX-FM189_inf.wav\n",
-      "FOXSPORTS499_inf.wav\n",
-      "FOXSPORTS489_inf.wav\n",
-      "KEGL-FM489_inf.wav\n",
-      "KEGL-FM499_inf.wav\n",
-      "KDMX-FM279_inf.wav\n",
-      "KDMX-FM269_inf.wav\n",
-      "FOXSPORTS217_inf.wav\n",
-      "FOXSPORTS207_inf.wav\n",
-      "KEGL-FM207_inf.wav\n",
-      "KEGL-FM217_inf.wav\n",
-      "FOXSPORTS157_inf.wav\n",
-      "KEGL-FM359_inf.wav\n",
-      "FOXSPORTS147_inf.wav\n",
-      "KEGL-FM349_inf.wav\n",
-      "KDMX-FM19_inf.wav\n",
-      "KDMX-FM139_inf.wav\n",
-      "KDMX-FM129_inf.wav\n",
-      "KDMX-FM327_inf.wav\n",
-      "KDMX-FM337_inf.wav\n",
-      "KEGL-FM147_inf.wav\n",
-      "FOXSPORTS349_inf.wav\n",
-      "KEGL-FM157_inf.wav\n",
-      "FOXSPORTS359_inf.wav\n",
-      "KEGL-FM19_inf.wav\n",
-      "FOXSPORTS49_inf.wav\n",
-      "FOXSPORTS59_inf.wav\n",
-      "KEGL-FM429_inf.wav\n",
-      "KEGL-FM439_inf.wav\n",
-      "KDMX-FM457_inf.wav\n",
-      "KDMX-FM447_inf.wav\n",
-      "FOXSPORTS439_inf.wav\n",
-      "FOXSPORTS429_inf.wav\n",
-      "KDMX-FM499_inf.wav\n",
-      "KDMX-FM489_inf.wav\n",
-      "FOXSPORTS279_inf.wav\n",
-      "FOXSPORTS269_inf.wav\n",
-      "KDMX-FM217_inf.wav\n",
-      "KDMX-FM207_inf.wav\n",
-      "KEGL-FM269_inf.wav\n",
-      "KEGL-FM279_inf.wav\n",
-      "FOXSPORTS87_inf.wav\n",
-      "FOXSPORTS97_inf.wav\n",
-      "FOXSPORTS509_inf.wav\n",
-      "FOXSPORTS519_inf.wav\n",
-      "KEGL-FM519_inf.wav\n",
-      "KEGL-FM509_inf.wav\n",
-      "KEGL-FM189_inf.wav\n",
-      "FOXSPORTS387_inf.wav\n",
-      "KEGL-FM199_inf.wav\n",
-      "FOXSPORTS397_inf.wav\n",
-      "FOXSPORTS199_inf.wav\n",
-      "KEGL-FM397_inf.wav\n",
-      "FOXSPORTS189_inf.wav\n",
-      "KEGL-FM387_inf.wav\n",
-      "KEGL-FM447_inf.wav\n",
-      "KEGL-FM457_inf.wav\n",
-      "FOXSPORTS457_inf.wav\n",
-      "FOXSPORTS447_inf.wav\n",
-      "KDMX-FM439_inf.wav\n",
-      "KDMX-FM429_inf.wav\n",
-      "KDMX-FM77_inf.wav\n",
-      "KDMX-FM157_inf.wav\n",
-      "KDMX-FM67_inf.wav\n",
-      "KDMX-FM147_inf.wav\n",
-      "FOXSPORTS139_inf.wav\n",
-      "KEGL-FM337_inf.wav\n",
-      "FOXSPORTS129_inf.wav\n",
-      "KEGL-FM327_inf.wav\n",
-      "KEGL-FM129_inf.wav\n",
-      "FOXSPORTS327_inf.wav\n",
-      "KEGL-FM139_inf.wav\n",
-      "FOXSPORTS337_inf.wav\n",
-      "KDMX-FM349_inf.wav\n",
-      "KDMX-FM359_inf.wav\n",
-      "KEGL-FM67_inf.wav\n",
-      "KEGL-FM77_inf.wav\n",
-      "FOXSPORTS27_inf.wav\n",
-      "FOXSPORTS37_inf.wav\n",
-      "KDMX-FM367_inf.wav\n",
-      "KDMX-FM377_inf.wav\n",
-      "FOXSPORTS309_inf.wav\n",
-      "KEGL-FM107_inf.wav\n",
-      "FOXSPORTS319_inf.wav\n",
-      "KEGL-FM117_inf.wav\n",
-      "KEGL-FM319_inf.wav\n",
-      "FOXSPORTS117_inf.wav\n",
-      "KEGL-FM309_inf.wav\n",
-      "KEGL-FM7_inf.wav\n",
-      "FOXSPORTS107_inf.wav\n",
-      "KDMX-FM179_inf.wav\n",
-      "KDMX-FM59_inf.wav\n",
-      "KDMX-FM169_inf.wav\n",
-      "KDMX-FM49_inf.wav\n",
-      "FOXSPORTS19_inf.wav\n",
-      "KEGL-FM49_inf.wav\n",
-      "KEGL-FM59_inf.wav\n",
-      "KDMX-FM299_inf.wav\n",
-      "KDMX-FM289_inf.wav\n",
-      "KDMX-FM417_inf.wav\n",
-      "KDMX-FM407_inf.wav\n",
-      "FOXSPORTS479_inf.wav\n",
-      "FOXSPORTS469_inf.wav\n",
-      "KEGL-FM469_inf.wav\n",
-      "KEGL-FM479_inf.wav\n",
-      "KEGL-FM537_inf.wav\n",
-      "KEGL-FM527_inf.wav\n",
-      "FOXSPORTS527_inf.wav\n",
-      "FOXSPORTS537_inf.wav\n",
-      "KEGL-FM247_inf.wav\n",
-      "KEGL-FM257_inf.wav\n",
-      "KDMX-FM239_inf.wav\n",
-      "KDMX-FM229_inf.wav\n",
-      "FOXSPORTS257_inf.wav\n",
-      "FOXSPORTS247_inf.wav\n",
-      "KDMX-FM317_inf.wav\n",
-      "KDMX-FM307_inf.wav\n",
-      "FOXSPORTS379_inf.wav\n",
-      "KEGL-FM177_inf.wav\n",
-      "FOXSPORTS369_inf.wav\n",
-      "KEGL-FM167_inf.wav\n",
-      "KEGL-FM369_inf.wav\n",
-      "FOXSPORTS167_inf.wav\n",
-      "KEGL-FM379_inf.wav\n",
-      "FOXSPORTS177_inf.wav\n",
-      "KDMX-FM109_inf.wav\n",
-      "KDMX-FM29_inf.wav\n",
-      "KDMX-FM119_inf.wav\n",
-      "KDMX-FM39_inf.wav\n",
-      "FOXSPORTS79_inf.wav\n",
-      "FOXSPORTS69_inf.wav\n",
-      "KEGL-FM39_inf.wav\n",
-      "KEGL-FM29_inf.wav\n",
-      "FOXSPORTS287_inf.wav\n",
-      "FOXSPORTS297_inf.wav\n",
-      "KEGL-FM297_inf.wav\n",
-      "KEGL-FM287_inf.wav\n",
-      "KDMX-FM467_inf.wav\n",
-      "KDMX-FM477_inf.wav\n",
-      "FOXSPORTS409_inf.wav\n",
-      "FOXSPORTS419_inf.wav\n",
-      "KEGL-FM419_inf.wav\n",
-      "KEGL-FM409_inf.wav\n",
-      "KDMX-FM539_inf.wav\n",
-      "KDMX-FM529_inf.wav\n",
-      "KEGL-FM99_inf.wav\n",
-      "KEGL-FM89_inf.wav\n",
-      "KDMX-FM89_inf.wav\n",
-      "KDMX-FM99_inf.wav\n",
-      "FOXSPORTS9_inf.wav\n",
-      "KEGL-FM237_inf.wav\n",
-      "KEGL-FM227_inf.wav\n",
-      "KDMX-FM249_inf.wav\n",
-      "KDMX-FM259_inf.wav\n",
-      "FOXSPORTS227_inf.wav\n",
-      "FOXSPORTS237_inf.wav\n",
-      "FOXSPORTS487_inf.wav\n",
-      "FOXSPORTS497_inf.wav\n",
-      "KEGL-FM497_inf.wav\n",
-      "KEGL-FM487_inf.wav\n",
-      "FOXSPORTS209_inf.wav\n",
-      "FOXSPORTS219_inf.wav\n",
-      "KDMX-FM267_inf.wav\n",
-      "KDMX-FM277_inf.wav\n",
-      "KEGL-FM219_inf.wav\n",
-      "KEGL-FM209_inf.wav\n",
-      "KDMX-FM517_inf.wav\n",
-      "KDMX-FM7_inf.wav\n",
-      "KDMX-FM507_inf.wav\n",
-      "KDMX-FM399_inf.wav\n",
-      "KDMX-FM389_inf.wav\n",
-      "KDMX-FM187_inf.wav\n",
-      "KDMX-FM197_inf.wav\n",
-      "KEGL-FM437_inf.wav\n",
-      "KEGL-FM427_inf.wav\n",
-      "FOXSPORTS427_inf.wav\n",
-      "FOXSPORTS437_inf.wav\n",
-      "KDMX-FM449_inf.wav\n",
-      "KDMX-FM459_inf.wav\n",
-      "KDMX-FM127_inf.wav\n",
-      "KDMX-FM17_inf.wav\n",
-      "KDMX-FM137_inf.wav\n",
-      "FOXSPORTS149_inf.wav\n",
-      "KEGL-FM347_inf.wav\n",
-      "FOXSPORTS159_inf.wav\n",
-      "KEGL-FM357_inf.wav\n",
-      "KEGL-FM159_inf.wav\n",
-      "FOXSPORTS357_inf.wav\n",
-      "KEGL-FM149_inf.wav\n",
-      "FOXSPORTS347_inf.wav\n",
-      "KDMX-FM339_inf.wav\n",
-      "KDMX-FM329_inf.wav\n",
-      "KEGL-FM17_inf.wav\n",
-      "FOXSPORTS57_inf.wav\n",
-      "FOXSPORTS47_inf.wav\n"
->>>>>>> 31dff7b7
      ]
     }
    ],
@@ -781,13 +441,8 @@
    "outputs": [
     {
      "data": {
-<<<<<<< HEAD
       "text/plain": "     feature_1  feature_2  feature_3  feature_4  feature_5  feature_6  \\\n4     0.156479   1.672886   5.182564   5.551458   3.699408   6.156624   \n5     0.107535   2.537602  17.305208  11.643184   2.006175  18.889177   \n6     0.009574   4.011597  26.132801  13.529487   0.845595  25.513981   \n7     0.018439   4.316293  36.117489  24.909208   1.885569  14.894025   \n8     0.012057   2.668234  43.239403  51.614162   4.751110   3.998047   \n..         ...        ...        ...        ...        ...        ...   \n857   0.000899   0.002112   0.005277   0.009001   0.030598   0.028017   \n858   0.002003   0.002986   0.001380   0.003409   0.043919   0.055687   \n859   0.000901   0.002311   0.003125   0.007483   0.059777   0.084669   \n860   0.000875   0.000645   0.001701   0.015502   0.070006   0.027290   \n861   0.001744   0.002374   0.001484   0.011324   0.057807   0.025108   \n\n      feature_7   feature_8  feature_9  feature_10  ...   feature_633  \\\n4      5.895339    1.320014   0.703868    0.789639  ...  5.350410e-09   \n5     23.068369    0.945396   0.755706    5.202226  ...  6.675677e-09   \n6     52.980659    4.086813   0.734454   13.342801  ...  3.972076e-09   \n7     99.801865   37.618896   2.200423   11.534718  ...  3.114539e-10   \n8    100.892738  132.501617  23.784758    6.126424  ...  3.561753e-11   \n..          ...         ...        ...         ...  ...           ...   \n857    0.023791    0.032156   0.056175    0.062818  ...  4.473786e-10   \n858    0.026087    0.098010   0.222408    0.057463  ...  2.566267e-10   \n859    0.069214    0.089946   0.172204    0.074682  ...  7.937940e-10   \n860    0.091497    0.046801   0.020903    0.015689  ...  2.628095e-07   \n861    0.034373    0.025133   0.003469    0.003141  ...  3.533829e-06   \n\n      feature_634   feature_635   feature_636   feature_637   feature_638  \\\n4    1.049699e-09  2.925657e-10  3.009140e-10  2.536475e-10  4.081990e-10   \n5    1.341658e-09  3.873960e-10  4.688402e-10  2.833254e-10  3.745491e-10   \n6    8.665728e-10  2.834988e-10  2.845454e-10  2.242422e-10  2.816106e-10   \n7    2.543861e-10  1.334667e-10  6.682423e-11  1.222451e-10  1.419644e-10   \n8    2.816698e-11  7.230779e-11  5.338713e-12  6.697259e-11  6.009226e-11   \n..            ...           ...           ...           ...           ...   \n857  3.132754e-13  2.721248e-13  1.875032e-13  4.116247e-13  1.232804e-13   \n858  7.964242e-14  8.259779e-14  4.135196e-14  6.962612e-14  5.363387e-14   \n859  6.005446e-14  7.140828e-14  7.361166e-14  4.197292e-14  5.780236e-14   \n860  2.498753e-07  2.429229e-07  2.371534e-07  2.328058e-07  2.290468e-07   \n861  3.383522e-06  3.289397e-06  3.211634e-06  3.152477e-06  3.101723e-06   \n\n      feature_639   feature_640  \\\n4    3.773988e-10  1.402298e-11   \n5    4.072206e-10  2.000033e-11   \n6    3.162146e-10  1.857806e-11   \n7    1.325815e-10  1.061936e-11   \n8    2.972199e-11  5.009898e-12   \n..            ...           ...   \n857  1.878232e-13  1.293975e-13   \n858  8.299074e-14  4.611510e-14   \n859  5.332722e-14  5.198192e-14   \n860  2.263846e-07  2.247680e-07   \n861  3.065785e-06  3.043831e-06   \n\n                                            audio_file  audio_idx  \n4    /Users/langchenfan/Documents/Radio Anomaly Det...          4  \n5    /Users/langchenfan/Documents/Radio Anomaly Det...          5  \n6    /Users/langchenfan/Documents/Radio Anomaly Det...          6  \n7    /Users/langchenfan/Documents/Radio Anomaly Det...          7  \n8    /Users/langchenfan/Documents/Radio Anomaly Det...          8  \n..                                                 ...        ...  \n857  /Users/langchenfan/Documents/Radio Anomaly Det...        857  \n858  /Users/langchenfan/Documents/Radio Anomaly Det...        858  \n859  /Users/langchenfan/Documents/Radio Anomaly Det...        859  \n860  /Users/langchenfan/Documents/Radio Anomaly Det...        860  \n861  /Users/langchenfan/Documents/Radio Anomaly Det...        861  \n\n[277992 rows x 642 columns]",
       "text/html": "<div>\n<style scoped>\n    .dataframe tbody tr th:only-of-type {\n        vertical-align: middle;\n    }\n\n    .dataframe tbody tr th {\n        vertical-align: top;\n    }\n\n    .dataframe thead th {\n        text-align: right;\n    }\n</style>\n<table border=\"1\" class=\"dataframe\">\n  <thead>\n    <tr style=\"text-align: right;\">\n      <th></th>\n      <th>feature_1</th>\n      <th>feature_2</th>\n      <th>feature_3</th>\n      <th>feature_4</th>\n      <th>feature_5</th>\n      <th>feature_6</th>\n      <th>feature_7</th>\n      <th>feature_8</th>\n      <th>feature_9</th>\n      <th>feature_10</th>\n      <th>...</th>\n      <th>feature_633</th>\n      <th>feature_634</th>\n      <th>feature_635</th>\n      <th>feature_636</th>\n      <th>feature_637</th>\n      <th>feature_638</th>\n      <th>feature_639</th>\n      <th>feature_640</th>\n      <th>audio_file</th>\n      <th>audio_idx</th>\n    </tr>\n  </thead>\n  <tbody>\n    <tr>\n      <th>4</th>\n      <td>0.156479</td>\n      <td>1.672886</td>\n      <td>5.182564</td>\n      <td>5.551458</td>\n      <td>3.699408</td>\n      <td>6.156624</td>\n      <td>5.895339</td>\n      <td>1.320014</td>\n      <td>0.703868</td>\n      <td>0.789639</td>\n      <td>...</td>\n      <td>5.350410e-09</td>\n      <td>1.049699e-09</td>\n      <td>2.925657e-10</td>\n      <td>3.009140e-10</td>\n      <td>2.536475e-10</td>\n      <td>4.081990e-10</td>\n      <td>3.773988e-10</td>\n      <td>1.402298e-11</td>\n      <td>/Users/langchenfan/Documents/Radio Anomaly Det...</td>\n      <td>4</td>\n    </tr>\n    <tr>\n      <th>5</th>\n      <td>0.107535</td>\n      <td>2.537602</td>\n      <td>17.305208</td>\n      <td>11.643184</td>\n      <td>2.006175</td>\n      <td>18.889177</td>\n      <td>23.068369</td>\n      <td>0.945396</td>\n      <td>0.755706</td>\n      <td>5.202226</td>\n      <td>...</td>\n      <td>6.675677e-09</td>\n      <td>1.341658e-09</td>\n      <td>3.873960e-10</td>\n      <td>4.688402e-10</td>\n      <td>2.833254e-10</td>\n      <td>3.745491e-10</td>\n      <td>4.072206e-10</td>\n      <td>2.000033e-11</td>\n      <td>/Users/langchenfan/Documents/Radio Anomaly Det...</td>\n      <td>5</td>\n    </tr>\n    <tr>\n      <th>6</th>\n      <td>0.009574</td>\n      <td>4.011597</td>\n      <td>26.132801</td>\n      <td>13.529487</td>\n      <td>0.845595</td>\n      <td>25.513981</td>\n      <td>52.980659</td>\n      <td>4.086813</td>\n      <td>0.734454</td>\n      <td>13.342801</td>\n      <td>...</td>\n      <td>3.972076e-09</td>\n      <td>8.665728e-10</td>\n      <td>2.834988e-10</td>\n      <td>2.845454e-10</td>\n      <td>2.242422e-10</td>\n      <td>2.816106e-10</td>\n      <td>3.162146e-10</td>\n      <td>1.857806e-11</td>\n      <td>/Users/langchenfan/Documents/Radio Anomaly Det...</td>\n      <td>6</td>\n    </tr>\n    <tr>\n      <th>7</th>\n      <td>0.018439</td>\n      <td>4.316293</td>\n      <td>36.117489</td>\n      <td>24.909208</td>\n      <td>1.885569</td>\n      <td>14.894025</td>\n      <td>99.801865</td>\n      <td>37.618896</td>\n      <td>2.200423</td>\n      <td>11.534718</td>\n      <td>...</td>\n      <td>3.114539e-10</td>\n      <td>2.543861e-10</td>\n      <td>1.334667e-10</td>\n      <td>6.682423e-11</td>\n      <td>1.222451e-10</td>\n      <td>1.419644e-10</td>\n      <td>1.325815e-10</td>\n      <td>1.061936e-11</td>\n      <td>/Users/langchenfan/Documents/Radio Anomaly Det...</td>\n      <td>7</td>\n    </tr>\n    <tr>\n      <th>8</th>\n      <td>0.012057</td>\n      <td>2.668234</td>\n      <td>43.239403</td>\n      <td>51.614162</td>\n      <td>4.751110</td>\n      <td>3.998047</td>\n      <td>100.892738</td>\n      <td>132.501617</td>\n      <td>23.784758</td>\n      <td>6.126424</td>\n      <td>...</td>\n      <td>3.561753e-11</td>\n      <td>2.816698e-11</td>\n      <td>7.230779e-11</td>\n      <td>5.338713e-12</td>\n      <td>6.697259e-11</td>\n      <td>6.009226e-11</td>\n      <td>2.972199e-11</td>\n      <td>5.009898e-12</td>\n      <td>/Users/langchenfan/Documents/Radio Anomaly Det...</td>\n      <td>8</td>\n    </tr>\n    <tr>\n      <th>...</th>\n      <td>...</td>\n      <td>...</td>\n      <td>...</td>\n      <td>...</td>\n      <td>...</td>\n      <td>...</td>\n      <td>...</td>\n      <td>...</td>\n      <td>...</td>\n      <td>...</td>\n      <td>...</td>\n      <td>...</td>\n      <td>...</td>\n      <td>...</td>\n      <td>...</td>\n      <td>...</td>\n      <td>...</td>\n      <td>...</td>\n      <td>...</td>\n      <td>...</td>\n      <td>...</td>\n    </tr>\n    <tr>\n      <th>857</th>\n      <td>0.000899</td>\n      <td>0.002112</td>\n      <td>0.005277</td>\n      <td>0.009001</td>\n      <td>0.030598</td>\n      <td>0.028017</td>\n      <td>0.023791</td>\n      <td>0.032156</td>\n      <td>0.056175</td>\n      <td>0.062818</td>\n      <td>...</td>\n      <td>4.473786e-10</td>\n      <td>3.132754e-13</td>\n      <td>2.721248e-13</td>\n      <td>1.875032e-13</td>\n      <td>4.116247e-13</td>\n      <td>1.232804e-13</td>\n      <td>1.878232e-13</td>\n      <td>1.293975e-13</td>\n      <td>/Users/langchenfan/Documents/Radio Anomaly Det...</td>\n      <td>857</td>\n    </tr>\n    <tr>\n      <th>858</th>\n      <td>0.002003</td>\n      <td>0.002986</td>\n      <td>0.001380</td>\n      <td>0.003409</td>\n      <td>0.043919</td>\n      <td>0.055687</td>\n      <td>0.026087</td>\n      <td>0.098010</td>\n      <td>0.222408</td>\n      <td>0.057463</td>\n      <td>...</td>\n      <td>2.566267e-10</td>\n      <td>7.964242e-14</td>\n      <td>8.259779e-14</td>\n      <td>4.135196e-14</td>\n      <td>6.962612e-14</td>\n      <td>5.363387e-14</td>\n      <td>8.299074e-14</td>\n      <td>4.611510e-14</td>\n      <td>/Users/langchenfan/Documents/Radio Anomaly Det...</td>\n      <td>858</td>\n    </tr>\n    <tr>\n      <th>859</th>\n      <td>0.000901</td>\n      <td>0.002311</td>\n      <td>0.003125</td>\n      <td>0.007483</td>\n      <td>0.059777</td>\n      <td>0.084669</td>\n      <td>0.069214</td>\n      <td>0.089946</td>\n      <td>0.172204</td>\n      <td>0.074682</td>\n      <td>...</td>\n      <td>7.937940e-10</td>\n      <td>6.005446e-14</td>\n      <td>7.140828e-14</td>\n      <td>7.361166e-14</td>\n      <td>4.197292e-14</td>\n      <td>5.780236e-14</td>\n      <td>5.332722e-14</td>\n      <td>5.198192e-14</td>\n      <td>/Users/langchenfan/Documents/Radio Anomaly Det...</td>\n      <td>859</td>\n    </tr>\n    <tr>\n      <th>860</th>\n      <td>0.000875</td>\n      <td>0.000645</td>\n      <td>0.001701</td>\n      <td>0.015502</td>\n      <td>0.070006</td>\n      <td>0.027290</td>\n      <td>0.091497</td>\n      <td>0.046801</td>\n      <td>0.020903</td>\n      <td>0.015689</td>\n      <td>...</td>\n      <td>2.628095e-07</td>\n      <td>2.498753e-07</td>\n      <td>2.429229e-07</td>\n      <td>2.371534e-07</td>\n      <td>2.328058e-07</td>\n      <td>2.290468e-07</td>\n      <td>2.263846e-07</td>\n      <td>2.247680e-07</td>\n      <td>/Users/langchenfan/Documents/Radio Anomaly Det...</td>\n      <td>860</td>\n    </tr>\n    <tr>\n      <th>861</th>\n      <td>0.001744</td>\n      <td>0.002374</td>\n      <td>0.001484</td>\n      <td>0.011324</td>\n      <td>0.057807</td>\n      <td>0.025108</td>\n      <td>0.034373</td>\n      <td>0.025133</td>\n      <td>0.003469</td>\n      <td>0.003141</td>\n      <td>...</td>\n      <td>3.533829e-06</td>\n      <td>3.383522e-06</td>\n      <td>3.289397e-06</td>\n      <td>3.211634e-06</td>\n      <td>3.152477e-06</td>\n      <td>3.101723e-06</td>\n      <td>3.065785e-06</td>\n      <td>3.043831e-06</td>\n      <td>/Users/langchenfan/Documents/Radio Anomaly Det...</td>\n      <td>861</td>\n    </tr>\n  </tbody>\n</table>\n<p>277992 rows × 642 columns</p>\n</div>"
-=======
-      "text/plain": "     feature_1  feature_2  feature_3  feature_4  feature_5   feature_6  \\\n4     0.327078   0.384335   0.339443   0.842795   4.645612   22.110916   \n5     0.122468   0.124863   0.057693   0.322851   5.444322   65.595810   \n6     0.001431   0.001828   0.001973   0.103889  11.191648   99.829224   \n7     0.000904   0.002580   0.001171   0.021285  12.051988  108.581192   \n8     0.003236   0.011110   0.021731   0.057542  10.346906  109.439224   \n..         ...        ...        ...        ...        ...         ...   \n857   0.001937   0.096866   0.607264   1.302632   2.595107   20.091198   \n858   0.012181   0.601900   5.020729   6.949769   2.979489   20.034277   \n859   0.010600   0.847415   7.460706  12.265512   6.384730   39.735664   \n860   0.007163   0.897832   3.646344   3.157603   4.367939   21.475815   \n861   0.002151   1.436809   7.864433   4.500092   1.940717    6.094805   \n\n      feature_7  feature_8  feature_9  feature_10  ...   feature_633  \\\n4     29.827007   6.260684   1.018023    2.007192  ...  2.020920e-09   \n5     69.857185   2.998576   0.181803    0.590291  ...  2.476521e-09   \n6     62.123962   0.151063   0.068014    0.077047  ...  2.832289e-09   \n7     64.330063   0.184444   0.194675    0.238484  ...  1.368641e-08   \n8     71.662994   0.242901   0.116133    0.168213  ...  4.254539e-08   \n..          ...        ...        ...         ...  ...           ...   \n857   35.728054  20.225445   3.858782    2.203769  ...  2.340837e-09   \n858   40.274826  13.546665   4.455758    4.199776  ...  2.338514e-09   \n859  112.185890  24.082947   4.684467    3.919962  ...  2.715194e-09   \n860   67.448288  23.553400   5.375798    4.543712  ...  2.922356e-05   \n861   19.298063  10.366763   3.736054    3.158760  ...  3.959706e-04   \n\n      feature_634   feature_635   feature_636   feature_637   feature_638  \\\n4    1.666783e-09  1.644386e-09  2.049729e-09  1.533129e-09  1.074889e-09   \n5    2.332397e-09  1.554772e-09  1.833447e-09  1.106505e-09  9.879851e-10   \n6    2.654956e-09  1.554957e-09  1.503331e-09  9.125420e-10  6.616438e-10   \n7    1.708652e-09  1.453376e-09  1.693826e-09  1.183740e-09  7.114555e-10   \n8    1.963286e-09  1.450099e-09  1.611055e-09  1.241624e-09  6.402365e-10   \n..            ...           ...           ...           ...           ...   \n857  2.964650e-09  2.822403e-09  3.330585e-09  2.493766e-09  1.107566e-09   \n858  2.859966e-09  2.549299e-09  2.706321e-09  2.314980e-09  7.387141e-10   \n859  2.796980e-09  2.667513e-09  1.733745e-09  2.139334e-09  9.204558e-10   \n860  2.833357e-05  2.753982e-05  2.687784e-05  2.636836e-05  2.595281e-05   \n861  3.838533e-04  3.730734e-04  3.640943e-04  3.571750e-04  3.515414e-04   \n\n      feature_639   feature_640           audio_file  audio_idx  \n4    1.628949e-10  8.780408e-12  FOXSPORTS99_inf.wav          4  \n5    1.347133e-10  8.886353e-12  FOXSPORTS99_inf.wav          5  \n6    1.277419e-10  8.969373e-12  FOXSPORTS99_inf.wav          6  \n7    9.641018e-11  9.547394e-12  FOXSPORTS99_inf.wav          7  \n8    8.963253e-11  4.764719e-12  FOXSPORTS99_inf.wav          8  \n..            ...           ...                  ...        ...  \n857  2.146643e-10  1.293068e-11  FOXSPORTS47_inf.wav        857  \n858  1.782017e-10  8.483107e-12  FOXSPORTS47_inf.wav        858  \n859  1.841027e-10  6.887750e-12  FOXSPORTS47_inf.wav        859  \n860  2.563623e-05  2.544156e-05  FOXSPORTS47_inf.wav        860  \n861  3.472686e-04  3.446340e-04  FOXSPORTS47_inf.wav        861  \n\n[277992 rows x 642 columns]",
-      "text/html": "<div>\n<style scoped>\n    .dataframe tbody tr th:only-of-type {\n        vertical-align: middle;\n    }\n\n    .dataframe tbody tr th {\n        vertical-align: top;\n    }\n\n    .dataframe thead th {\n        text-align: right;\n    }\n</style>\n<table border=\"1\" class=\"dataframe\">\n  <thead>\n    <tr style=\"text-align: right;\">\n      <th></th>\n      <th>feature_1</th>\n      <th>feature_2</th>\n      <th>feature_3</th>\n      <th>feature_4</th>\n      <th>feature_5</th>\n      <th>feature_6</th>\n      <th>feature_7</th>\n      <th>feature_8</th>\n      <th>feature_9</th>\n      <th>feature_10</th>\n      <th>...</th>\n      <th>feature_633</th>\n      <th>feature_634</th>\n      <th>feature_635</th>\n      <th>feature_636</th>\n      <th>feature_637</th>\n      <th>feature_638</th>\n      <th>feature_639</th>\n      <th>feature_640</th>\n      <th>audio_file</th>\n      <th>audio_idx</th>\n    </tr>\n  </thead>\n  <tbody>\n    <tr>\n      <th>4</th>\n      <td>0.327078</td>\n      <td>0.384335</td>\n      <td>0.339443</td>\n      <td>0.842795</td>\n      <td>4.645612</td>\n      <td>22.110916</td>\n      <td>29.827007</td>\n      <td>6.260684</td>\n      <td>1.018023</td>\n      <td>2.007192</td>\n      <td>...</td>\n      <td>2.020920e-09</td>\n      <td>1.666783e-09</td>\n      <td>1.644386e-09</td>\n      <td>2.049729e-09</td>\n      <td>1.533129e-09</td>\n      <td>1.074889e-09</td>\n      <td>1.628949e-10</td>\n      <td>8.780408e-12</td>\n      <td>FOXSPORTS99_inf.wav</td>\n      <td>4</td>\n    </tr>\n    <tr>\n      <th>5</th>\n      <td>0.122468</td>\n      <td>0.124863</td>\n      <td>0.057693</td>\n      <td>0.322851</td>\n      <td>5.444322</td>\n      <td>65.595810</td>\n      <td>69.857185</td>\n      <td>2.998576</td>\n      <td>0.181803</td>\n      <td>0.590291</td>\n      <td>...</td>\n      <td>2.476521e-09</td>\n      <td>2.332397e-09</td>\n      <td>1.554772e-09</td>\n      <td>1.833447e-09</td>\n      <td>1.106505e-09</td>\n      <td>9.879851e-10</td>\n      <td>1.347133e-10</td>\n      <td>8.886353e-12</td>\n      <td>FOXSPORTS99_inf.wav</td>\n      <td>5</td>\n    </tr>\n    <tr>\n      <th>6</th>\n      <td>0.001431</td>\n      <td>0.001828</td>\n      <td>0.001973</td>\n      <td>0.103889</td>\n      <td>11.191648</td>\n      <td>99.829224</td>\n      <td>62.123962</td>\n      <td>0.151063</td>\n      <td>0.068014</td>\n      <td>0.077047</td>\n      <td>...</td>\n      <td>2.832289e-09</td>\n      <td>2.654956e-09</td>\n      <td>1.554957e-09</td>\n      <td>1.503331e-09</td>\n      <td>9.125420e-10</td>\n      <td>6.616438e-10</td>\n      <td>1.277419e-10</td>\n      <td>8.969373e-12</td>\n      <td>FOXSPORTS99_inf.wav</td>\n      <td>6</td>\n    </tr>\n    <tr>\n      <th>7</th>\n      <td>0.000904</td>\n      <td>0.002580</td>\n      <td>0.001171</td>\n      <td>0.021285</td>\n      <td>12.051988</td>\n      <td>108.581192</td>\n      <td>64.330063</td>\n      <td>0.184444</td>\n      <td>0.194675</td>\n      <td>0.238484</td>\n      <td>...</td>\n      <td>1.368641e-08</td>\n      <td>1.708652e-09</td>\n      <td>1.453376e-09</td>\n      <td>1.693826e-09</td>\n      <td>1.183740e-09</td>\n      <td>7.114555e-10</td>\n      <td>9.641018e-11</td>\n      <td>9.547394e-12</td>\n      <td>FOXSPORTS99_inf.wav</td>\n      <td>7</td>\n    </tr>\n    <tr>\n      <th>8</th>\n      <td>0.003236</td>\n      <td>0.011110</td>\n      <td>0.021731</td>\n      <td>0.057542</td>\n      <td>10.346906</td>\n      <td>109.439224</td>\n      <td>71.662994</td>\n      <td>0.242901</td>\n      <td>0.116133</td>\n      <td>0.168213</td>\n      <td>...</td>\n      <td>4.254539e-08</td>\n      <td>1.963286e-09</td>\n      <td>1.450099e-09</td>\n      <td>1.611055e-09</td>\n      <td>1.241624e-09</td>\n      <td>6.402365e-10</td>\n      <td>8.963253e-11</td>\n      <td>4.764719e-12</td>\n      <td>FOXSPORTS99_inf.wav</td>\n      <td>8</td>\n    </tr>\n    <tr>\n      <th>...</th>\n      <td>...</td>\n      <td>...</td>\n      <td>...</td>\n      <td>...</td>\n      <td>...</td>\n      <td>...</td>\n      <td>...</td>\n      <td>...</td>\n      <td>...</td>\n      <td>...</td>\n      <td>...</td>\n      <td>...</td>\n      <td>...</td>\n      <td>...</td>\n      <td>...</td>\n      <td>...</td>\n      <td>...</td>\n      <td>...</td>\n      <td>...</td>\n      <td>...</td>\n      <td>...</td>\n    </tr>\n    <tr>\n      <th>857</th>\n      <td>0.001937</td>\n      <td>0.096866</td>\n      <td>0.607264</td>\n      <td>1.302632</td>\n      <td>2.595107</td>\n      <td>20.091198</td>\n      <td>35.728054</td>\n      <td>20.225445</td>\n      <td>3.858782</td>\n      <td>2.203769</td>\n      <td>...</td>\n      <td>2.340837e-09</td>\n      <td>2.964650e-09</td>\n      <td>2.822403e-09</td>\n      <td>3.330585e-09</td>\n      <td>2.493766e-09</td>\n      <td>1.107566e-09</td>\n      <td>2.146643e-10</td>\n      <td>1.293068e-11</td>\n      <td>FOXSPORTS47_inf.wav</td>\n      <td>857</td>\n    </tr>\n    <tr>\n      <th>858</th>\n      <td>0.012181</td>\n      <td>0.601900</td>\n      <td>5.020729</td>\n      <td>6.949769</td>\n      <td>2.979489</td>\n      <td>20.034277</td>\n      <td>40.274826</td>\n      <td>13.546665</td>\n      <td>4.455758</td>\n      <td>4.199776</td>\n      <td>...</td>\n      <td>2.338514e-09</td>\n      <td>2.859966e-09</td>\n      <td>2.549299e-09</td>\n      <td>2.706321e-09</td>\n      <td>2.314980e-09</td>\n      <td>7.387141e-10</td>\n      <td>1.782017e-10</td>\n      <td>8.483107e-12</td>\n      <td>FOXSPORTS47_inf.wav</td>\n      <td>858</td>\n    </tr>\n    <tr>\n      <th>859</th>\n      <td>0.010600</td>\n      <td>0.847415</td>\n      <td>7.460706</td>\n      <td>12.265512</td>\n      <td>6.384730</td>\n      <td>39.735664</td>\n      <td>112.185890</td>\n      <td>24.082947</td>\n      <td>4.684467</td>\n      <td>3.919962</td>\n      <td>...</td>\n      <td>2.715194e-09</td>\n      <td>2.796980e-09</td>\n      <td>2.667513e-09</td>\n      <td>1.733745e-09</td>\n      <td>2.139334e-09</td>\n      <td>9.204558e-10</td>\n      <td>1.841027e-10</td>\n      <td>6.887750e-12</td>\n      <td>FOXSPORTS47_inf.wav</td>\n      <td>859</td>\n    </tr>\n    <tr>\n      <th>860</th>\n      <td>0.007163</td>\n      <td>0.897832</td>\n      <td>3.646344</td>\n      <td>3.157603</td>\n      <td>4.367939</td>\n      <td>21.475815</td>\n      <td>67.448288</td>\n      <td>23.553400</td>\n      <td>5.375798</td>\n      <td>4.543712</td>\n      <td>...</td>\n      <td>2.922356e-05</td>\n      <td>2.833357e-05</td>\n      <td>2.753982e-05</td>\n      <td>2.687784e-05</td>\n      <td>2.636836e-05</td>\n      <td>2.595281e-05</td>\n      <td>2.563623e-05</td>\n      <td>2.544156e-05</td>\n      <td>FOXSPORTS47_inf.wav</td>\n      <td>860</td>\n    </tr>\n    <tr>\n      <th>861</th>\n      <td>0.002151</td>\n      <td>1.436809</td>\n      <td>7.864433</td>\n      <td>4.500092</td>\n      <td>1.940717</td>\n      <td>6.094805</td>\n      <td>19.298063</td>\n      <td>10.366763</td>\n      <td>3.736054</td>\n      <td>3.158760</td>\n      <td>...</td>\n      <td>3.959706e-04</td>\n      <td>3.838533e-04</td>\n      <td>3.730734e-04</td>\n      <td>3.640943e-04</td>\n      <td>3.571750e-04</td>\n      <td>3.515414e-04</td>\n      <td>3.472686e-04</td>\n      <td>3.446340e-04</td>\n      <td>FOXSPORTS47_inf.wav</td>\n      <td>861</td>\n    </tr>\n  </tbody>\n</table>\n<p>277992 rows × 642 columns</p>\n</div>"
->>>>>>> 31dff7b7
      },
      "execution_count": 7,
      "metadata": {},
@@ -863,18 +518,9 @@
    "execution_count": 11,
    "outputs": [
     {
-     "name": "stderr",
-     "output_type": "stream",
-     "text": [
-      "2022-11-30 14:29:52.319577: I tensorflow/core/platform/cpu_feature_guard.cc:193] This TensorFlow binary is optimized with oneAPI Deep Neural Network Library (oneDNN) to use the following CPU instructions in performance-critical operations:  AVX2 FMA\n",
-      "To enable them in other operations, rebuild TensorFlow with the appropriate compiler flags.\n"
-     ]
-    },
-    {
-     "name": "stdout",
-     "output_type": "stream",
-     "text": [
-<<<<<<< HEAD
+     "name": "stdout",
+     "output_type": "stream",
+     "text": [
       "Metal device set to: Apple M1 Pro\n"
      ]
     },
@@ -890,8 +536,6 @@
      "name": "stdout",
      "output_type": "stream",
      "text": [
-=======
->>>>>>> 31dff7b7
       "Model: \"sequential\"\n",
       "_________________________________________________________________\n",
       " Layer (type)                Output Shape              Param #   \n",
@@ -1036,7 +680,6 @@
      "name": "stdout",
      "output_type": "stream",
      "text": [
-<<<<<<< HEAD
       "Epoch 1/100\n"
      ]
     },
@@ -1097,50 +740,6 @@
       "869/869 [==============================] - ETA: 0s - loss: 2.7597e-04 - acc: 0.7077Restoring model weights from the end of the best epoch: 5.\n",
       "869/869 [==============================] - 30s 35ms/step - loss: 2.7597e-04 - acc: 0.7077 - val_loss: 2.7613e-04 - val_acc: 0.7086\n",
       "Epoch 15: early stopping\n"
-=======
-      "Epoch 1/100\n",
-      "869/869 [==============================] - 9s 10ms/step - loss: 7.1591e-04 - acc: 0.4790 - val_loss: 5.5428e-04 - val_acc: 0.5378\n",
-      "Epoch 2/100\n",
-      "869/869 [==============================] - 9s 10ms/step - loss: 5.1052e-04 - acc: 0.5484 - val_loss: 4.5656e-04 - val_acc: 0.5751\n",
-      "Epoch 3/100\n",
-      "869/869 [==============================] - 10s 11ms/step - loss: 4.2833e-04 - acc: 0.5946 - val_loss: 3.9379e-04 - val_acc: 0.6167\n",
-      "Epoch 4/100\n",
-      "869/869 [==============================] - 10s 12ms/step - loss: 3.8289e-04 - acc: 0.6265 - val_loss: 3.6355e-04 - val_acc: 0.6389\n",
-      "Epoch 5/100\n",
-      "869/869 [==============================] - 11s 12ms/step - loss: 3.5812e-04 - acc: 0.6446 - val_loss: 3.4289e-04 - val_acc: 0.6553\n",
-      "Epoch 6/100\n",
-      "869/869 [==============================] - 11s 12ms/step - loss: 3.3988e-04 - acc: 0.6569 - val_loss: 3.2793e-04 - val_acc: 0.6649\n",
-      "Epoch 7/100\n",
-      "869/869 [==============================] - 10s 11ms/step - loss: 3.2572e-04 - acc: 0.6718 - val_loss: 3.1652e-04 - val_acc: 0.6795\n",
-      "Epoch 8/100\n",
-      "869/869 [==============================] - 10s 12ms/step - loss: 3.1433e-04 - acc: 0.6819 - val_loss: 3.0475e-04 - val_acc: 0.6863\n",
-      "Epoch 9/100\n",
-      "869/869 [==============================] - 12s 13ms/step - loss: 3.0502e-04 - acc: 0.6886 - val_loss: 2.9788e-04 - val_acc: 0.6933\n",
-      "Epoch 10/100\n",
-      "869/869 [==============================] - 13s 15ms/step - loss: 2.9708e-04 - acc: 0.6947 - val_loss: 2.8943e-04 - val_acc: 0.6993\n",
-      "Epoch 11/100\n",
-      "869/869 [==============================] - 12s 14ms/step - loss: 2.9059e-04 - acc: 0.6993 - val_loss: 2.8408e-04 - val_acc: 0.7043\n",
-      "Epoch 12/100\n",
-      "869/869 [==============================] - 11s 13ms/step - loss: 2.8466e-04 - acc: 0.7041 - val_loss: 2.7865e-04 - val_acc: 0.7064\n",
-      "Epoch 13/100\n",
-      "869/869 [==============================] - 11s 13ms/step - loss: 2.7929e-04 - acc: 0.7083 - val_loss: 2.7477e-04 - val_acc: 0.7144\n",
-      "Epoch 14/100\n",
-      "869/869 [==============================] - 12s 13ms/step - loss: 2.7505e-04 - acc: 0.7121 - val_loss: 2.6947e-04 - val_acc: 0.7168\n",
-      "Epoch 15/100\n",
-      "869/869 [==============================] - 12s 13ms/step - loss: 2.7104e-04 - acc: 0.7149 - val_loss: 2.6666e-04 - val_acc: 0.7207\n",
-      "Epoch 16/100\n",
-      "869/869 [==============================] - 11s 13ms/step - loss: 2.6756e-04 - acc: 0.7184 - val_loss: 2.6402e-04 - val_acc: 0.7210\n",
-      "Epoch 17/100\n",
-      "869/869 [==============================] - 12s 14ms/step - loss: 2.6472e-04 - acc: 0.7204 - val_loss: 2.6051e-04 - val_acc: 0.7240\n",
-      "Epoch 18/100\n",
-      "869/869 [==============================] - 13s 15ms/step - loss: 2.6199e-04 - acc: 0.7219 - val_loss: 2.5824e-04 - val_acc: 0.7287\n",
-      "Epoch 19/100\n",
-      "869/869 [==============================] - 11s 13ms/step - loss: 2.5962e-04 - acc: 0.7244 - val_loss: 2.5462e-04 - val_acc: 0.7317\n",
-      "Epoch 20/100\n",
-      "868/869 [============================>.] - ETA: 0s - loss: 2.5766e-04 - acc: 0.7258Restoring model weights from the end of the best epoch: 10.\n",
-      "869/869 [==============================] - 11s 12ms/step - loss: 2.5766e-04 - acc: 0.7258 - val_loss: 2.5353e-04 - val_acc: 0.7328\n",
-      "Epoch 20: early stopping\n"
->>>>>>> 31dff7b7
      ]
     }
    ],
@@ -1164,17 +763,12 @@
   },
   {
    "cell_type": "code",
-<<<<<<< HEAD
    "execution_count": 15,
-=======
-   "execution_count": 14,
->>>>>>> 31dff7b7
    "outputs": [
     {
      "name": "stdout",
      "output_type": "stream",
      "text": [
-<<<<<<< HEAD
       "/Users/langchenfan/Documents/Radio Anomaly Detection/SimNoise/FOXS_123_whitenoise.wav\n",
       "/Users/langchenfan/Documents/Radio Anomaly Detection/SimNoise/KDMX_343_whitenoise.wav\n",
       "/Users/langchenfan/Documents/Radio Anomaly Detection/SimNoise/KEGL_105_whitenoise.wav\n",
@@ -1499,332 +1093,6 @@
       "/Users/langchenfan/Documents/Radio Anomaly Detection/SimNoise/KEGL_75_whitenoise.wav\n",
       "/Users/langchenfan/Documents/Radio Anomaly Detection/SimNoise/KDMX_3_whitenoise.wav\n",
       "/Users/langchenfan/Documents/Radio Anomaly Detection/SimNoise/KDMX_435_whitenoise.wav\n"
-=======
-      "KDMX-FM5_whitenoise.wav\n",
-      "KEGL-FM373_whitenoise.wav\n",
-      "FOXSPORTS383_whitenoise.wav\n",
-      "KDMX-FM445_whitenoise.wav\n",
-      "KEGL-FM265_whitenoise.wav\n",
-      "FOXSPORTS295_whitenoise.wav\n",
-      "FOXSPORTS23_whitenoise.wav\n",
-      "FOXSPORTS145_whitenoise.wav\n",
-      "KDMX-FM25_whitenoise.wav\n",
-      "FOXSPORTS423_whitenoise.wav\n",
-      "KDMX-FM123_whitenoise.wav\n",
-      "KEGL-FM15_whitenoise.wav\n",
-      "FOXSPORTS535_whitenoise.wav\n",
-      "KDMX-FM363_whitenoise.wav\n",
-      "KEGL-FM455_whitenoise.wav\n",
-      "KDMX-FM275_whitenoise.wav\n",
-      "FOXSPORTS5_whitenoise.wav\n",
-      "KEGL-FM93_whitenoise.wav\n",
-      "FOXSPORTS305_whitenoise.wav\n",
-      "FOXSPORTS213_whitenoise.wav\n",
-      "KEGL-FM133_whitenoise.wav\n",
-      "KEGL-FM3_whitenoise.wav\n",
-      "KEGL-FM63_whitenoise.wav\n",
-      "KDMX-FM155_whitenoise.wav\n",
-      "KDMX-FM285_whitenoise.wav\n",
-      "FOXSPORTS455_whitenoise.wav\n",
-      "KDMX-FM393_whitenoise.wav\n",
-      "KDMX-FM53_whitenoise.wav\n",
-      "FOXSPORTS133_whitenoise.wav\n",
-      "KDMX-FM525_whitenoise.wav\n",
-      "FOXSPORTS55_whitenoise.wav\n",
-      "KEGL-FM213_whitenoise.wav\n",
-      "KDMX-FM433_whitenoise.wav\n",
-      "KEGL-FM305_whitenoise.wav\n",
-      "KEGL-FM145_whitenoise.wav\n",
-      "FOXSPORTS265_whitenoise.wav\n",
-      "KEGL-FM295_whitenoise.wav\n",
-      "FOXSPORTS373_whitenoise.wav\n",
-      "KEGL-FM383_whitenoise.wav\n",
-      "KEGL-FM535_whitenoise.wav\n",
-      "KDMX-FM203_whitenoise.wav\n",
-      "KEGL-FM423_whitenoise.wav\n",
-      "KDMX-FM315_whitenoise.wav\n",
-      "KDMX-FM365_whitenoise.wav\n",
-      "KEGL-FM453_whitenoise.wav\n",
-      "KDMX-FM273_whitenoise.wav\n",
-      "FOXSPORTS3_whitenoise.wav\n",
-      "KEGL-FM95_whitenoise.wav\n",
-      "FOXSPORTS303_whitenoise.wav\n",
-      "FOXSPORTS215_whitenoise.wav\n",
-      "KEGL-FM5_whitenoise.wav\n",
-      "KEGL-FM135_whitenoise.wav\n",
-      "KDMX-FM3_whitenoise.wav\n",
-      "KEGL-FM375_whitenoise.wav\n",
-      "FOXSPORTS385_whitenoise.wav\n",
-      "KDMX-FM443_whitenoise.wav\n",
-      "KEGL-FM263_whitenoise.wav\n",
-      "FOXSPORTS293_whitenoise.wav\n",
-      "FOXSPORTS25_whitenoise.wav\n",
-      "FOXSPORTS143_whitenoise.wav\n",
-      "KDMX-FM23_whitenoise.wav\n",
-      "FOXSPORTS425_whitenoise.wav\n",
-      "KDMX-FM125_whitenoise.wav\n",
-      "FOXSPORTS533_whitenoise.wav\n",
-      "KEGL-FM13_whitenoise.wav\n",
-      "KEGL-FM143_whitenoise.wav\n",
-      "FOXSPORTS263_whitenoise.wav\n",
-      "KEGL-FM293_whitenoise.wav\n",
-      "FOXSPORTS375_whitenoise.wav\n",
-      "KEGL-FM385_whitenoise.wav\n",
-      "KEGL-FM533_whitenoise.wav\n",
-      "KDMX-FM205_whitenoise.wav\n",
-      "KEGL-FM425_whitenoise.wav\n",
-      "KDMX-FM313_whitenoise.wav\n",
-      "KEGL-FM65_whitenoise.wav\n",
-      "KDMX-FM153_whitenoise.wav\n",
-      "KDMX-FM283_whitenoise.wav\n",
-      "FOXSPORTS453_whitenoise.wav\n",
-      "KDMX-FM395_whitenoise.wav\n",
-      "KDMX-FM55_whitenoise.wav\n",
-      "FOXSPORTS135_whitenoise.wav\n",
-      "KDMX-FM523_whitenoise.wav\n",
-      "FOXSPORTS53_whitenoise.wav\n",
-      "KEGL-FM215_whitenoise.wav\n",
-      "KDMX-FM435_whitenoise.wav\n",
-      "KEGL-FM303_whitenoise.wav\n",
-      "FOXSPORTS313_whitenoise.wav\n",
-      "FOXSPORTS205_whitenoise.wav\n",
-      "KEGL-FM125_whitenoise.wav\n",
-      "KDMX-FM375_whitenoise.wav\n",
-      "KEGL-FM443_whitenoise.wav\n",
-      "KDMX-FM263_whitenoise.wav\n",
-      "KEGL-FM85_whitenoise.wav\n",
-      "FOXSPORTS435_whitenoise.wav\n",
-      "KDMX-FM135_whitenoise.wav\n",
-      "FOXSPORTS523_whitenoise.wav\n",
-      "KEGL-FM365_whitenoise.wav\n",
-      "FOXSPORTS395_whitenoise.wav\n",
-      "KDMX-FM453_whitenoise.wav\n",
-      "FOXSPORTS35_whitenoise.wav\n",
-      "KEGL-FM273_whitenoise.wav\n",
-      "FOXSPORTS283_whitenoise.wav\n",
-      "KDMX-FM33_whitenoise.wav\n",
-      "FOXSPORTS153_whitenoise.wav\n",
-      "KEGL-FM523_whitenoise.wav\n",
-      "KDMX-FM215_whitenoise.wav\n",
-      "KEGL-FM435_whitenoise.wav\n",
-      "KDMX-FM303_whitenoise.wav\n",
-      "KEGL-FM153_whitenoise.wav\n",
-      "FOXSPORTS273_whitenoise.wav\n",
-      "KEGL-FM283_whitenoise.wav\n",
-      "FOXSPORTS365_whitenoise.wav\n",
-      "KEGL-FM395_whitenoise.wav\n",
-      "FOXSPORTS125_whitenoise.wav\n",
-      "KDMX-FM533_whitenoise.wav\n",
-      "KDMX-FM45_whitenoise.wav\n",
-      "KEGL-FM205_whitenoise.wav\n",
-      "FOXSPORTS43_whitenoise.wav\n",
-      "KDMX-FM425_whitenoise.wav\n",
-      "KEGL-FM313_whitenoise.wav\n",
-      "KEGL-FM75_whitenoise.wav\n",
-      "KDMX-FM143_whitenoise.wav\n",
-      "KDMX-FM293_whitenoise.wav\n",
-      "FOXSPORTS443_whitenoise.wav\n",
-      "KDMX-FM385_whitenoise.wav\n",
-      "FOXSPORTS433_whitenoise.wav\n",
-      "KDMX-FM133_whitenoise.wav\n",
-      "FOXSPORTS525_whitenoise.wav\n",
-      "KEGL-FM363_whitenoise.wav\n",
-      "FOXSPORTS393_whitenoise.wav\n",
-      "KDMX-FM455_whitenoise.wav\n",
-      "FOXSPORTS33_whitenoise.wav\n",
-      "KEGL-FM275_whitenoise.wav\n",
-      "FOXSPORTS285_whitenoise.wav\n",
-      "KDMX-FM35_whitenoise.wav\n",
-      "FOXSPORTS155_whitenoise.wav\n",
-      "FOXSPORTS315_whitenoise.wav\n",
-      "FOXSPORTS203_whitenoise.wav\n",
-      "KEGL-FM123_whitenoise.wav\n",
-      "KDMX-FM373_whitenoise.wav\n",
-      "KEGL-FM445_whitenoise.wav\n",
-      "KDMX-FM265_whitenoise.wav\n",
-      "KEGL-FM83_whitenoise.wav\n",
-      "FOXSPORTS123_whitenoise.wav\n",
-      "KDMX-FM535_whitenoise.wav\n",
-      "KDMX-FM43_whitenoise.wav\n",
-      "KEGL-FM203_whitenoise.wav\n",
-      "FOXSPORTS45_whitenoise.wav\n",
-      "KDMX-FM423_whitenoise.wav\n",
-      "KEGL-FM315_whitenoise.wav\n",
-      "KEGL-FM73_whitenoise.wav\n",
-      "KDMX-FM145_whitenoise.wav\n",
-      "KDMX-FM295_whitenoise.wav\n",
-      "FOXSPORTS445_whitenoise.wav\n",
-      "KDMX-FM383_whitenoise.wav\n",
-      "KEGL-FM525_whitenoise.wav\n",
-      "KDMX-FM213_whitenoise.wav\n",
-      "KEGL-FM433_whitenoise.wav\n",
-      "KDMX-FM305_whitenoise.wav\n",
-      "KEGL-FM155_whitenoise.wav\n",
-      "FOXSPORTS275_whitenoise.wav\n",
-      "KEGL-FM285_whitenoise.wav\n",
-      "FOXSPORTS363_whitenoise.wav\n",
-      "KEGL-FM393_whitenoise.wav\n",
-      "FOXSPORTS415_whitenoise.wav\n",
-      "KEGL-FM23_whitenoise.wav\n",
-      "FOXSPORTS503_whitenoise.wav\n",
-      "KDMX-FM115_whitenoise.wav\n",
-      "KDMX-FM473_whitenoise.wav\n",
-      "KEGL-FM345_whitenoise.wav\n",
-      "KDMX-FM13_whitenoise.wav\n",
-      "KEGL-FM183_whitenoise.wav\n",
-      "FOXSPORTS173_whitenoise.wav\n",
-      "FOXSPORTS15_whitenoise.wav\n",
-      "KEGL-FM253_whitenoise.wav\n",
-      "FOXSPORTS333_whitenoise.wav\n",
-      "KEGL-FM105_whitenoise.wav\n",
-      "KDMX-FM95_whitenoise.wav\n",
-      "FOXSPORTS225_whitenoise.wav\n",
-      "FOXSPORTS93_whitenoise.wav\n",
-      "FOXSPORTS493_whitenoise.wav\n",
-      "KEGL-FM463_whitenoise.wav\n",
-      "KDMX-FM355_whitenoise.wav\n",
-      "KDMX-FM193_whitenoise.wav\n",
-      "KDMX-FM243_whitenoise.wav\n",
-      "KEGL-FM225_whitenoise.wav\n",
-      "FOXSPORTS63_whitenoise.wav\n",
-      "KDMX-FM513_whitenoise.wav\n",
-      "FOXSPORTS105_whitenoise.wav\n",
-      "KDMX-FM65_whitenoise.wav\n",
-      "KEGL-FM333_whitenoise.wav\n",
-      "KDMX-FM405_whitenoise.wav\n",
-      "KDMX-FM163_whitenoise.wav\n",
-      "KEGL-FM55_whitenoise.wav\n",
-      "KEGL-FM493_whitenoise.wav\n",
-      "FOXSPORTS463_whitenoise.wav\n",
-      "KDMX-FM235_whitenoise.wav\n",
-      "KEGL-FM503_whitenoise.wav\n",
-      "KDMX-FM323_whitenoise.wav\n",
-      "KEGL-FM415_whitenoise.wav\n",
-      "FOXSPORTS253_whitenoise.wav\n",
-      "FOXSPORTS183_whitenoise.wav\n",
-      "KEGL-FM173_whitenoise.wav\n",
-      "FOXSPORTS345_whitenoise.wav\n",
-      "KDMX-FM483_whitenoise.wav\n",
-      "FOXSPORTS335_whitenoise.wav\n",
-      "KEGL-FM103_whitenoise.wav\n",
-      "KDMX-FM93_whitenoise.wav\n",
-      "FOXSPORTS223_whitenoise.wav\n",
-      "FOXSPORTS95_whitenoise.wav\n",
-      "FOXSPORTS495_whitenoise.wav\n",
-      "KEGL-FM465_whitenoise.wav\n",
-      "KDMX-FM353_whitenoise.wav\n",
-      "KDMX-FM195_whitenoise.wav\n",
-      "KDMX-FM245_whitenoise.wav\n",
-      "FOXSPORTS413_whitenoise.wav\n",
-      "FOXSPORTS505_whitenoise.wav\n",
-      "KEGL-FM25_whitenoise.wav\n",
-      "KDMX-FM113_whitenoise.wav\n",
-      "KDMX-FM475_whitenoise.wav\n",
-      "KEGL-FM343_whitenoise.wav\n",
-      "KDMX-FM15_whitenoise.wav\n",
-      "KEGL-FM185_whitenoise.wav\n",
-      "FOXSPORTS175_whitenoise.wav\n",
-      "FOXSPORTS13_whitenoise.wav\n",
-      "KEGL-FM255_whitenoise.wav\n",
-      "KDMX-FM233_whitenoise.wav\n",
-      "KEGL-FM505_whitenoise.wav\n",
-      "KDMX-FM325_whitenoise.wav\n",
-      "KEGL-FM413_whitenoise.wav\n",
-      "FOXSPORTS255_whitenoise.wav\n",
-      "FOXSPORTS185_whitenoise.wav\n",
-      "KEGL-FM175_whitenoise.wav\n",
-      "FOXSPORTS343_whitenoise.wav\n",
-      "KDMX-FM485_whitenoise.wav\n",
-      "KEGL-FM223_whitenoise.wav\n",
-      "FOXSPORTS65_whitenoise.wav\n",
-      "KDMX-FM515_whitenoise.wav\n",
-      "FOXSPORTS103_whitenoise.wav\n",
-      "KDMX-FM63_whitenoise.wav\n",
-      "KEGL-FM335_whitenoise.wav\n",
-      "KDMX-FM403_whitenoise.wav\n",
-      "KDMX-FM165_whitenoise.wav\n",
-      "KEGL-FM53_whitenoise.wav\n",
-      "KEGL-FM495_whitenoise.wav\n",
-      "FOXSPORTS465_whitenoise.wav\n",
-      "FOXSPORTS485_whitenoise.wav\n",
-      "KEGL-FM475_whitenoise.wav\n",
-      "KDMX-FM343_whitenoise.wav\n",
-      "KDMX-FM185_whitenoise.wav\n",
-      "KDMX-FM255_whitenoise.wav\n",
-      "FOXSPORTS325_whitenoise.wav\n",
-      "KDMX-FM83_whitenoise.wav\n",
-      "KEGL-FM113_whitenoise.wav\n",
-      "FOXSPORTS85_whitenoise.wav\n",
-      "FOXSPORTS233_whitenoise.wav\n",
-      "KDMX-FM465_whitenoise.wav\n",
-      "KEGL-FM353_whitenoise.wav\n",
-      "KEGL-FM195_whitenoise.wav\n",
-      "FOXSPORTS165_whitenoise.wav\n",
-      "KEGL-FM245_whitenoise.wav\n",
-      "FOXSPORTS403_whitenoise.wav\n",
-      "KEGL-FM35_whitenoise.wav\n",
-      "FOXSPORTS515_whitenoise.wav\n",
-      "KDMX-FM103_whitenoise.wav\n",
-      "FOXSPORTS245_whitenoise.wav\n",
-      "FOXSPORTS195_whitenoise.wav\n",
-      "KEGL-FM165_whitenoise.wav\n",
-      "FOXSPORTS353_whitenoise.wav\n",
-      "KDMX-FM495_whitenoise.wav\n",
-      "KDMX-FM223_whitenoise.wav\n",
-      "KEGL-FM515_whitenoise.wav\n",
-      "KDMX-FM335_whitenoise.wav\n",
-      "KEGL-FM403_whitenoise.wav\n",
-      "KDMX-FM175_whitenoise.wav\n",
-      "KEGL-FM43_whitenoise.wav\n",
-      "KEGL-FM485_whitenoise.wav\n",
-      "FOXSPORTS475_whitenoise.wav\n",
-      "FOXSPORTS75_whitenoise.wav\n",
-      "KEGL-FM233_whitenoise.wav\n",
-      "KDMX-FM73_whitenoise.wav\n",
-      "KDMX-FM505_whitenoise.wav\n",
-      "FOXSPORTS113_whitenoise.wav\n",
-      "KEGL-FM325_whitenoise.wav\n",
-      "KDMX-FM413_whitenoise.wav\n",
-      "KDMX-FM463_whitenoise.wav\n",
-      "KEGL-FM355_whitenoise.wav\n",
-      "KEGL-FM193_whitenoise.wav\n",
-      "FOXSPORTS163_whitenoise.wav\n",
-      "KEGL-FM243_whitenoise.wav\n",
-      "FOXSPORTS405_whitenoise.wav\n",
-      "FOXSPORTS513_whitenoise.wav\n",
-      "KEGL-FM33_whitenoise.wav\n",
-      "KDMX-FM105_whitenoise.wav\n",
-      "FOXSPORTS483_whitenoise.wav\n",
-      "KEGL-FM473_whitenoise.wav\n",
-      "KDMX-FM345_whitenoise.wav\n",
-      "KDMX-FM183_whitenoise.wav\n",
-      "KDMX-FM253_whitenoise.wav\n",
-      "FOXSPORTS323_whitenoise.wav\n",
-      "KDMX-FM85_whitenoise.wav\n",
-      "KEGL-FM115_whitenoise.wav\n",
-      "FOXSPORTS83_whitenoise.wav\n",
-      "FOXSPORTS235_whitenoise.wav\n",
-      "KDMX-FM173_whitenoise.wav\n",
-      "KEGL-FM45_whitenoise.wav\n",
-      "KEGL-FM483_whitenoise.wav\n",
-      "FOXSPORTS473_whitenoise.wav\n",
-      "FOXSPORTS73_whitenoise.wav\n",
-      "KEGL-FM235_whitenoise.wav\n",
-      "KDMX-FM75_whitenoise.wav\n",
-      "KDMX-FM503_whitenoise.wav\n",
-      "FOXSPORTS115_whitenoise.wav\n",
-      "KEGL-FM323_whitenoise.wav\n",
-      "KDMX-FM415_whitenoise.wav\n",
-      "FOXSPORTS243_whitenoise.wav\n",
-      "FOXSPORTS193_whitenoise.wav\n",
-      "KEGL-FM163_whitenoise.wav\n",
-      "FOXSPORTS355_whitenoise.wav\n",
-      "KDMX-FM493_whitenoise.wav\n",
-      "KDMX-FM225_whitenoise.wav\n",
-      "KEGL-FM513_whitenoise.wav\n",
-      "KDMX-FM333_whitenoise.wav\n",
-      "KEGL-FM405_whitenoise.wav\n"
->>>>>>> 31dff7b7
      ]
     }
    ],
@@ -1853,11 +1121,7 @@
   },
   {
    "cell_type": "code",
-<<<<<<< HEAD
    "execution_count": 16,
-=======
-   "execution_count": 15,
->>>>>>> 31dff7b7
    "outputs": [],
    "source": [
     "df_test.to_pickle(aapp+'_test_data.pkl')"
@@ -1871,11 +1135,7 @@
   },
   {
    "cell_type": "code",
-<<<<<<< HEAD
    "execution_count": 17,
-=======
-   "execution_count": 16,
->>>>>>> 31dff7b7
    "outputs": [],
    "source": [
     "#df_test = pd.read_pickle('test_data.pkl')"
@@ -1889,11 +1149,7 @@
   },
   {
    "cell_type": "code",
-<<<<<<< HEAD
    "execution_count": 18,
-=======
-   "execution_count": 17,
->>>>>>> 31dff7b7
    "outputs": [],
    "source": [
     "X_test = df_test[feature_cols]\n",
@@ -1908,17 +1164,12 @@
   },
   {
    "cell_type": "code",
-<<<<<<< HEAD
    "execution_count": 19,
-=======
-   "execution_count": 18,
->>>>>>> 31dff7b7
    "outputs": [
     {
      "name": "stdout",
      "output_type": "stream",
      "text": [
-<<<<<<< HEAD
       "  10/6950 [..............................] - ETA: 1:22"
      ]
     },
@@ -1935,10 +1186,6 @@
      "text": [
       "6950/6950 [==============================] - 67s 10ms/step\n",
       "8688/8688 [==============================] - 81s 9ms/step\n"
-=======
-      "6950/6950 [==============================] - 12s 2ms/step\n",
-      "8688/8688 [==============================] - 20s 2ms/step\n"
->>>>>>> 31dff7b7
      ]
     }
    ],
@@ -1955,11 +1202,7 @@
   },
   {
    "cell_type": "code",
-<<<<<<< HEAD
    "execution_count": 20,
-=======
-   "execution_count": 19,
->>>>>>> 31dff7b7
    "outputs": [],
    "source": [
     "import numpy as np\n",
@@ -1975,11 +1218,7 @@
   },
   {
    "cell_type": "code",
-<<<<<<< HEAD
    "execution_count": 21,
-=======
-   "execution_count": 20,
->>>>>>> 31dff7b7
    "outputs": [],
    "source": [
     "mse_scaler = MinMaxScaler()\n",
@@ -1997,11 +1236,7 @@
   },
   {
    "cell_type": "code",
-<<<<<<< HEAD
    "execution_count": 24,
-=======
-   "execution_count": 21,
->>>>>>> 31dff7b7
    "outputs": [],
    "source": [
     "mse_merged = pd.concat([mse_train_transformed, mse_test_transformed])\n",
@@ -2017,7 +1252,6 @@
   },
   {
    "cell_type": "code",
-<<<<<<< HEAD
    "execution_count": 31,
    "outputs": [
     {
@@ -2027,26 +1261,11 @@
       "1.0\n",
       "4.469424724578857\n"
      ]
-=======
-   "execution_count": 25,
-   "outputs": [
-    {
-     "data": {
-      "text/plain": "<matplotlib.collections.PathCollection at 0x7feffd5e7950>"
-     },
-     "execution_count": 25,
-     "metadata": {},
-     "output_type": "execute_result"
->>>>>>> 31dff7b7
     },
     {
      "data": {
       "text/plain": "<Figure size 640x480 with 1 Axes>",
-<<<<<<< HEAD
       "image/png": "iVBORw0KGgoAAAANSUhEUgAAAjQAAAGiCAYAAADwXFzAAAAAOXRFWHRTb2Z0d2FyZQBNYXRwbG90bGliIHZlcnNpb24zLjYuMiwgaHR0cHM6Ly9tYXRwbG90bGliLm9yZy8o6BhiAAAACXBIWXMAAA9hAAAPYQGoP6dpAAAoZklEQVR4nO3dfXRU5YHH8V9CyBBeZsKLmUk00bSiEEUQ0DC+7QtziELdpWW34mZdqhxQG1wRpCVbgdraBmPXbVGE2u0K57RKdc9ilQrbnAChYAgYQXkz0i1rYu0kaswMUAkhefYPl3sYiDIJdzJzZ76fc+YcM/eZmWfuZsm3z3MnSTPGGAEAADhYerwnAAAAcKEIGgAA4HgEDQAAcDyCBgAAOB5BAwAAHI+gAQAAjkfQAAAAxyNoAACA4xE0AADA8QgaAADgeD0Omm3btun2229XXl6e0tLS9PLLL0ccN8Zo6dKlys3NVVZWlgKBgA4fPhwxprW1VaWlpXK73crOztbs2bN17NixiDFvv/22br75Zg0YMED5+fmqrKzs+bsDAAApocdBc/z4cY0dO1YrV67s9nhlZaVWrFih1atXq66uToMGDVJJSYlOnDhhjSktLdWBAwdUVVWlDRs2aNu2bZo7d651PBwOa8qUKbr00ktVX1+vJ554Qt/97nf17LPP9uItAgCAZJd2IX+cMi0tTevXr9f06dMlfbY6k5eXp4ULF+rhhx+WJIVCIXm9Xq1Zs0YzZ87UoUOHVFRUpN27d2vixImSpE2bNmnq1Kl6//33lZeXp1WrVuk73/mOgsGgMjMzJUmLFy/Wyy+/rHfeeecC3zIAAEg2GXY+2ZEjRxQMBhUIBKz7PB6PiouLVVtbq5kzZ6q2tlbZ2dlWzEhSIBBQenq66urq9NWvflW1tbW65ZZbrJiRpJKSEj3++OP65JNPNHTo0HNeu729Xe3t7dbXXV1dam1t1fDhw5WWlmbn2wQAADFijNHRo0eVl5en9PToN5JsDZpgMChJ8nq9Efd7vV7rWDAYVE5OTuQkMjI0bNiwiDGFhYXnPMfpY90FTUVFhR599FF73ggAAIirpqYmXXLJJVGPtzVo4qm8vFwLFiywvg6FQiooKFBTU5PcbnccZwYASCgeT/RjQ6HYzQPdCofDys/P15AhQ3r0OFuDxufzSZKam5uVm5tr3d/c3Kxx48ZZY1paWiIed+rUKbW2tlqP9/l8am5ujhhz+uvTY87mcrnkcrnOud/tdhM0AIDe4edH3PT0chFbfw9NYWGhfD6fqqurrfvC4bDq6urk9/slSX6/X21tbaqvr7fGbN68WV1dXSouLrbGbNu2TR0dHdaYqqoqXXnlld1uNwEAEJW/+qt4zwAx0uOgOXbsmPbu3au9e/dK+uxC4L1796qxsVFpaWmaP3++HnvsMb3yyivat2+f/umf/kl5eXnWJ6FGjx6tW2+9VXPmzNGuXbu0Y8cOzZs3TzNnzlReXp4k6R/+4R+UmZmp2bNn68CBA/rVr36ln/zkJxFbSgAA9NjWrdGP3bkzZtNADJge2rJli5F0zm3WrFnGGGO6urrMkiVLjNfrNS6Xy0yePNk0NDREPMfHH39s7rzzTjN48GDjdrvN3XffbY4ePRox5q233jI33XSTcblc5uKLLzbLly/v0TxDoZCRZEKhUE/fIgAgWUnR3xAXvf35fUG/hyaRhcNheTwehUIhrqEBAHymJ9dlJOePx4TX25/f/C0nAEBqmDQp3jNADBE0AIDUUFcX/djvfS9280BMEDQAAJxtyZJ4zwA9RNAAAADHI2gAAMmPv+mX9AgaAADOxKebHImgAQAAjkfQAAAAxyNoAADJjetnUgJBAwDAaVw/41gEDQAAcDyCBgAAOB5BAwBIXlw/kzIIGgAAJK6fcTiCBgAAOB5BAwBITmw3pRSCBgCA0aPjPQNcIIIGAICDB+M9A1wgggYAADgeQQMASD5cP5NyCBoAQGrj49pJgaABAACOR9AAAJLLzTfHewaIA4IGAJBctm+P9wwQBwQNACB1cf1M0iBoAACA4xE0AIDkwce1UxZBAwBITWw3JRWCBgAAOB5BAwBIDmw3pTSCBgAAOB5BAwBIPVw/k3QIGgAA4HgEDQDA+bh+JuURNACA1MJ2U1IiaAAAgOMRNAAAZ2O7CSJoAACphO2mpEXQAAAAxyNoAADOxXYT/h9BAwAAHI+gAQCkBq6fSWoEDQDAmdhuwhkIGgAA4HgEDQAg+bHdlPQIGgCA87DdhLMQNAAAwPEIGgBAcmO7KSUQNAAAZ2G7Cd0gaAAAgOMRNACA5MV2U8ogaAAAzsF2Ez4HQQMAAByPoAEAJCe2m1IKQQMAcAa2m/AFCBoAAOB4BA0AIPmw3ZRyCBoAQOJjuwnnQdAAAADHI2gAAMmF7aaURNAAABIb202IAkEDAAAcj6ABACQPtptSlu1B09nZqSVLlqiwsFBZWVn68pe/rO9///syZ3yTGWO0dOlS5ebmKisrS4FAQIcPH454ntbWVpWWlsrtdis7O1uzZ8/WsWPH7J4uACCRsd2EKNkeNI8//rhWrVqlp59+WocOHdLjjz+uyspKPfXUU9aYyspKrVixQqtXr1ZdXZ0GDRqkkpISnThxwhpTWlqqAwcOqKqqShs2bNC2bds0d+5cu6cLAEgWGzbEewaIozRj7F2f+8pXviKv16uf//zn1n0zZsxQVlaWfvGLX8gYo7y8PC1cuFAPP/ywJCkUCsnr9WrNmjWaOXOmDh06pKKiIu3evVsTJ06UJG3atElTp07V+++/r7y8vPPOIxwOy+PxKBQKye122/kWAQB9pScrNGw3JYXe/vy2fYXmhhtuUHV1td59911J0ltvvaXt27frtttukyQdOXJEwWBQgUDAeozH41FxcbFqa2slSbW1tcrOzrZiRpICgYDS09NVV1fX7eu2t7crHA5H3AAADsZ2E3ogw+4nXLx4scLhsEaNGqV+/fqps7NTP/jBD1RaWipJCgaDkiSv1xvxOK/Xax0LBoPKycmJnGhGhoYNG2aNOVtFRYUeffRRu98OAMAJWJ1Jebav0Lz44ov65S9/qeeff15vvvmm1q5dqx/96Edau3at3S8Voby8XKFQyLo1NTXF9PUAADHEKjt6yPYVmkWLFmnx4sWaOXOmJGnMmDF67733VFFRoVmzZsnn80mSmpublZubaz2uublZ48aNkyT5fD61tLREPO+pU6fU2tpqPf5sLpdLLpfL7rcDAIgHjyfeM4DD2L5C8+c//1np6ZFP269fP3V1dUmSCgsL5fP5VF1dbR0Ph8Oqq6uT3++XJPn9frW1tam+vt4as3nzZnV1dam4uNjuKQMAnIztJigGKzS33367fvCDH6igoEBXXXWV9uzZoyeffFL33HOPJCktLU3z58/XY489ppEjR6qwsFBLlixRXl6epk+fLkkaPXq0br31Vs2ZM0erV69WR0eH5s2bp5kzZ0b1CScAgINxMTB6wfageeqpp7RkyRJ985vfVEtLi/Ly8nTvvfdq6dKl1phvfetbOn78uObOnau2tjbddNNN2rRpkwYMGGCN+eUvf6l58+Zp8uTJSk9P14wZM7RixQq7pwsAAJKA7b+HJlHwe2gAwKH43TMpLWF+Dw0AAL3GdhN6iaABAACOR9AAAJyJ7SacgaABACQGtptwAQgaAADgeAQNACD+ero6w3YTzkLQAAAAxyNoAADOwuoMukHQAADii4uBYQOCBgAAOB5BAwCIHy4Ghk0IGgAA4HgEDQDAGVidwRcgaAAA8cHFwLARQQMAAByPoAEA9D0uBobNCBoAAOB4BA0AILGxOoMoEDQAgL7FxcCIAYIGAAA4HkEDAOg7XAyMGCFoAACA4xE0AIC+weoMYoigAQAAjkfQAAAAxyNoAACxx3YTYoygAQAAjkfQAABii9UZ9AGCBgAAOB5BAwBIHKzOoJcIGgBA7PB3m9BHCBoAAOB4BA0AIDa4GBh9iKABAACOR9AAAOzH6gz6GEEDAAAcj6ABANirvLxn41mdgQ0IGgCAvZYvj/cMkIIIGgAA4HgEDQDAPlwMjDghaAAAgOMRNAAAe7A6gzgiaAAAgOMRNACAC8fqDOKMoAEAAI5H0AAALgyrM0gABA0AAHA8ggYA0Hs9XZ0BYoSgAQD0HbabECMEDQCgd1idQQIhaAAAfYPVGcQQQQMA6DlWZ5BgCBoAQOyxOoMYI2gAAD3D6gwSEEEDAIgtVmfQBwgaAED0WJ1BgiJoAACxw+oM+ghBAwCIDqszSGAEDQAgNlidQR8iaAAA58fqDBIcQQMAsB+rM+hjBA0A4IuxOgMHIGgAAPZidQZxEJOg+eMf/6h//Md/1PDhw5WVlaUxY8bojTfesI4bY7R06VLl5uYqKytLgUBAhw8fjniO1tZWlZaWyu12Kzs7W7Nnz9axY8diMV0AwOdhdQYOYXvQfPLJJ7rxxhvVv39/bdy4UQcPHtS//uu/aujQodaYyspKrVixQqtXr1ZdXZ0GDRqkkpISnThxwhpTWlqqAwcOqKqqShs2bNC2bds0d+5cu6cLALATqzOIkzRj7P3uW7x4sXbs2KHf/e533R43xigvL08LFy7Uww8/LEkKhULyer1as2aNZs6cqUOHDqmoqEi7d+/WxIkTJUmbNm3S1KlT9f777ysvL++88wiHw/J4PAqFQnK73fa9QQBIFb1ZnSFocIF6+/Pb9hWaV155RRMnTtTf//3fKycnR9dee61+9rOfWcePHDmiYDCoQCBg3efxeFRcXKza2lpJUm1trbKzs62YkaRAIKD09HTV1dV1+7rt7e0Kh8MRNwBAHyJmEEe2B80f/vAHrVq1SiNHjtR///d/6/7779c///M/a+3atZKkYDAoSfJ6vRGP83q91rFgMKicnJyI4xkZGRo2bJg15mwVFRXyeDzWLT8/3+63BgCpg2tn4DC2B01XV5fGjx+vH/7wh7r22ms1d+5czZkzR6tXr7b7pSKUl5crFApZt6amppi+HgDgDKzOIM5sD5rc3FwVFRVF3Dd69Gg1NjZKknw+nySpubk5Ykxzc7N1zOfzqaWlJeL4qVOn1Nraao05m8vlktvtjrgBAHqB1Rk4kO1Bc+ONN6qhoSHivnfffVeXXnqpJKmwsFA+n0/V1dXW8XA4rLq6Ovn9fkmS3+9XW1ub6uvrrTGbN29WV1eXiouL7Z4yAOBCsDqDBJBh9xM+9NBDuuGGG/TDH/5QX//617Vr1y49++yzevbZZyVJaWlpmj9/vh577DGNHDlShYWFWrJkifLy8jR9+nRJn63o3HrrrdZWVUdHh+bNm6eZM2dG9QknAEAvsToDh7L9Y9uStGHDBpWXl+vw4cMqLCzUggULNGfOHOu4MUbLli3Ts88+q7a2Nt1000165plndMUVV1hjWltbNW/ePL366qtKT0/XjBkztGLFCg0ePDiqOfCxbQDoIT6mjQTQ25/fMQmaREDQAEAP9TRoVq+W7r03NnNBykqY30MDAHCg3qzOEDNIIAQNAKDnknNxHw5G0ABAquNCYCQBggYA0DOsziABETQAkMpYnUGSIGgAANFjdQYJiqABgFTF6gySCEEDAKlo7dqeP4bVGSQwggYAUtE3vhHvGQC2ImgAINXwJw6QhAgaAADgeAQNAKQSVmeQpAgaAMDnI2bgEAQNAKQKPqaNJEbQAEAqYKsJSY6gAQAAjkfQAECyY3UGKYCgAYBkNnhwzx9DzMCBCBoASGbHj8d7BkCfIGgAIFmx1YQUQtAAAADHI2gAIBmxOoMUQ9AAQLIhZpCCCBoAAOB4BA0AJBNWZ5CiCBoAAOB4BA0AJAtWZ5DCCBoASAbEDFIcQQMAAByPoAEAp2N1BiBoAMDRehMzQBIiaAAg1bA6gyRE0ACAU7HVBFgIGgBwIsIEiEDQAIATpffin28iCEmMoAEAp2GrCTgHQQMAAByPoAEAJ2F1BugWQQMATsHvnAE+F0EDAMmM1RmkCIIGAJyArSbgCxE0AJDo2GoCzougAYBkxOoMUgxBAwCJjK0mICoEDQAkKraagKgRNACQTFidQYoiaAAgEbHVBPQIQQMAiYatJqDHCBoASAasziDFETQAkEjYagJ6haABgETBVhPQawQNADgZqzOAJIIGABIDW03ABSFoACDe2GoCLhhBAwBOxOoMEIGgAYB4YqsJsAVBAwDxwlYTYBuCBgCchNUZoFsEDQDEA1tNgK0IGgDoa2w1AbYjaACgL/U2ZlidAb4QQQMAiY6YAc6LoAGAvsJWExAzMQ+a5cuXKy0tTfPnz7fuO3HihMrKyjR8+HANHjxYM2bMUHNzc8TjGhsbNW3aNA0cOFA5OTlatGiRTp06FevpAkBssNUExFRMg2b37t366U9/qmuuuSbi/oceekivvvqqXnrpJdXU1OiDDz7Q1772Net4Z2enpk2bppMnT+r111/X2rVrtWbNGi1dujSW0wWAxELMAFGLWdAcO3ZMpaWl+tnPfqahQ4da94dCIf385z/Xk08+qb/+67/WhAkT9Nxzz+n111/Xzp07JUm//e1vdfDgQf3iF7/QuHHjdNttt+n73/++Vq5cqZMnT3b7eu3t7QqHwxE3AEgIbDUBMRezoCkrK9O0adMUCAQi7q+vr1dHR0fE/aNGjVJBQYFqa2slSbW1tRozZoy8Xq81pqSkROFwWAcOHOj29SoqKuTxeKxbfn5+DN4VAPQQW01An4hJ0Kxbt05vvvmmKioqzjkWDAaVmZmp7OzsiPu9Xq+CwaA15syYOX389LHulJeXKxQKWbempiYb3gkAXABiBugzGXY/YVNTkx588EFVVVVpwIABdj/953K5XHK5XH32egAQE8QM0Cu2r9DU19erpaVF48ePV0ZGhjIyMlRTU6MVK1YoIyNDXq9XJ0+eVFtbW8Tjmpub5fP5JEk+n++cTz2d/vr0GABIaFw3A/Qp24Nm8uTJ2rdvn/bu3WvdJk6cqNLSUuu/+/fvr+rqausxDQ0NamxslN/vlyT5/X7t27dPLS0t1piqqiq53W4VFRXZPWUAsBdbTUCfs33LaciQIbr66qsj7hs0aJCGDx9u3T979mwtWLBAw4YNk9vt1gMPPCC/369JkyZJkqZMmaKioiLdddddqqysVDAY1COPPKKysjK2lQAkNmIGiAvbgyYa//Zv/6b09HTNmDFD7e3tKikp0TPPPGMd79evnzZs2KD7779ffr9fgwYN0qxZs/S9730vHtMFgNhasiTeMwAcL82Y5PyfBeFwWB6PR6FQSG63O97TAZAKWJ0BLlhvf37zt5wAwA7EDBBXBA0AXChiBog7ggYAADgeQQMAF4LVGSAhEDQA0FvEDJAwCBoA6A1iBkgoBA0AAHA8ggYAeorVGSDhEDQA0BPEDJCQCBoAiBYxAyQsggYAonHRRfGeAYAvQNAAQDQ++qh3j2N1BugTBA0AnA9bTUDCI2gA4IsQM4AjEDQA8Hl6GzM7dtg7DwDnRdAAgN1uuCHeMwBSDkEDAN1hqwlwFIIGAM5GzACOQ9AAwJmIGcCRCBoAAOB4BA0AnMbqDOBYBA0ASMQM4HAEDQAQM4DjETQAAMDxCBoAqY3VGSApEDQAUhcxAyQNggZAaiJmgKRC0ABIPb2NGQAJi6ABgGixOgMkLIIGQGphqwlISgQNgNRBzABJi6ABkBqIGSCpETQAAMDxCBoAyY/VGSDpETQAkhsxA6QEggZA8iJmgJRB0ABITvzyPCClEDQAcCZWZwBHImgAJB+2moCUQ9AASC7EDJCSCBoAyYOYAVIWQQMAAByPoAGQHFidAVIaQQPA+YgZIOURNABSEzEDJBWCBoCz8Qv0AIigAeBkbDUB+H8EDQBnImYAnIGgAZA6iBkgaRE0AJyH62YAnIWgAeAsbDUB6AZBAyD5ETNA0iNoADgHW00APgdBA8AZ2GoC8AUIGgCJj5gBcB4EDYDkRMwAKYWgAZDYuG4GQBQIGgCJi60mAFEiaAAkF2IGSEkEDYDE1JvVGWIGSFkEDYDEw3UzAHqIoAGQHFidAVIaQQMgsbDVBKAXbA+aiooKXXfddRoyZIhycnI0ffp0NTQ0RIw5ceKEysrKNHz4cA0ePFgzZsxQc3NzxJjGxkZNmzZNAwcOVE5OjhYtWqRTp07ZPV0AiYStJgC9ZHvQ1NTUqKysTDt37lRVVZU6Ojo0ZcoUHT9+3Brz0EMP6dVXX9VLL72kmpoaffDBB/ra175mHe/s7NS0adN08uRJvf7661q7dq3WrFmjpUuX2j1dAE7H6gwASWnGxPZfgw8//FA5OTmqqanRLbfcolAopIsuukjPP/+8/u7v/k6S9M4772j06NGqra3VpEmTtHHjRn3lK1/RBx98IK/XK0lavXq1vv3tb+vDDz9UZmbmOa/T3t6u9vZ26+twOKz8/HyFQiG53e5YvkUAdmCrCYA++/nt8Xh6/PM75tfQhEIhSdKwYcMkSfX19ero6FAgELDGjBo1SgUFBaqtrZUk1dbWasyYMVbMSFJJSYnC4bAOHDjQ7etUVFTI4/FYt/z8/Fi9JQB2mzQp3jMA4HAxDZquri7Nnz9fN954o66++mpJUjAYVGZmprKzsyPGer1eBYNBa8yZMXP6+Olj3SkvL1coFLJuTU1NNr8bADFTV9fzx7A6A+AMGbF88rKyMu3fv1/bt2+P5ctIklwul1wuV8xfB4DN2GoCYIOYrdDMmzdPGzZs0JYtW3TJJZdY9/t8Pp08eVJtbW0R45ubm+Xz+awxZ3/q6fTXp8cAAACcZnvQGGM0b948rV+/Xps3b1ZhYWHE8QkTJqh///6qrq627mtoaFBjY6P8fr8kye/3a9++fWppabHGVFVVye12q6ioyO4pA4gXVmcA2MT2LaeysjI9//zz+vWvf60hQ4ZY17x4PB5lZWXJ4/Fo9uzZWrBggYYNGya3260HHnhAfr9fk/7/wsApU6aoqKhId911lyorKxUMBvXII4+orKyMbSUgld1zT7xnACBB2f6x7bTP+V9czz33nL7xjW9I+uwX6y1cuFAvvPCC2tvbVVJSomeeeSZiO+m9997T/fffr61bt2rQoEGaNWuWli9froyM6Bqstx/7AtBHWJ0B0I3e/vyO+e+hiReCBkhgxAyAz5Gwv4cGAAAg1ggaAH2L1RkAMUDQAEhsW7bEewYAHICgAdB3pk7t+WP+8i9tnwaA5EPQAOg7Gzf2bDxbTQCiRNAAAADHI2gA9I2eXgzM6gyAHiBoAACA4xE0AGKP1RkAMUbQAAAAxyNoAMQWqzMA+gBBAwAAHI+gAZA4WJ0B0EsEDYDY6c3fbQKAXiBoAACA4xE0AGKDi4EB9CGCBgAAOB5BAyD+WJ0BcIEIGgD242JgAH2MoAEAAI5H0ACIL7abANiAoAEAAI5H0ACwF9fPAIgDggZA/LDdBMAmBA0AAHA8ggaAffbsifcMAKQoggaAfcaPj/cMAKQoggZAfHD9DAAbETQAAMDxCBoAAOB4BA0Ae/TvH+8ZAEhhBA0Ae5w6Ff1Yrp8BYDOCBgAAOB5BAwAAHI+gAQAAjkfQAAAAxyNoAFy4nvyFbS4IBhADBA0AAHA8ggYAADgeQQMAAByPoAEAAI5H0AAAAMcjaAAAgOMRNAD6Dh/ZBhAjBA2AC9OT30EDADFC0AAAAMcjaAAAgOMRNAAAwPEIGgAA4HgEDQAAcDyCBgAAOB5BAwAAHI+gAdA30vnnBkDs8C8MgL7R2RnvGQBIYgQNAABwPIIGAAA4HkEDAAAcj6ABAACOR9AAAADHI2gA9N6hQ/GeAQBIImgAXIiDB+M9AwCQJGXEewJOkvZoWrynACSUO7dKz8d7EgAggiYqhAzQvc7+8Z4BAHwmobecVq5cqcsuu0wDBgxQcXGxdu3aFe8pATjD+yOiG2diOw0ASNyg+dWvfqUFCxZo2bJlevPNNzV27FiVlJSopaWlT+fB6gzw+T52RzeOoAEQa2nGmIT8t6a4uFjXXXednn76aUlSV1eX8vPz9cADD2jx4sXnjG9vb1d7e7v1dSgUUkFBgZqamuR2R/mvbjc8FZ5ePxZIdv06pY+fkM6X/W1pUnZbqE/mBMDZwuGw8vPz1dbWJo8n+p/BCXkNzcmTJ1VfX6/y8nLrvvT0dAUCAdXW1nb7mIqKCj366KPn3J+fnx+zeQKprlNSdjQDjaQe/MMEAEePHnV+0Hz00Ufq7OyU1+uNuN/r9eqdd97p9jHl5eVasGCB9XVXV5daW1s1fPhwpaXZt210uhwvdOUH58e57huc577Bee4bnOe+EcvzbIzR0aNHlZeX16PHJWTQ9IbL5ZLL5Yq4Lzs7O2av53a7+X+WPsK57huc577Bee4bnOe+Eavz3JOVmdMS8qLgESNGqF+/fmpubo64v7m5WT6fL06zAgAAiSohgyYzM1MTJkxQdXW1dV9XV5eqq6vl9/vjODMAAJCIEnbLacGCBZo1a5YmTpyo66+/Xj/+8Y91/Phx3X333XGdl8vl0rJly87Z3oL9ONd9g/PcNzjPfYPz3DcS8Twn7Me2Jenpp5/WE088oWAwqHHjxmnFihUqLi6O97QAAECCSeigAQAAiEZCXkMDAADQEwQNAABwPIIGAAA4HkEDAAAcj6DpoZUrV+qyyy7TgAEDVFxcrF27dsV7SnGzbds23X777crLy1NaWppefvnliOPGGC1dulS5ubnKyspSIBDQ4cOHI8a0traqtLRUbrdb2dnZmj17to4dOxYx5u2339bNN9+sAQMGKD8/X5WVlefM5aWXXtKoUaM0YMAAjRkzRq+99lqP55KIKioqdN1112nIkCHKycnR9OnT1dDQEDHmxIkTKisr0/DhwzV48GDNmDHjnF9K2djYqGnTpmngwIHKycnRokWLdOrUqYgxW7du1fjx4+VyuXT55ZdrzZo158znfN//0cwlUa1atUrXXHON9ZtP/X6/Nm7caB3nPNtv+fLlSktL0/z58637OM/2+O53v6u0tLSI26hRo6zjSXmeDaK2bt06k5mZaf7jP/7DHDhwwMyZM8dkZ2eb5ubmeE8tLl577TXzne98x/zXf/2XkWTWr18fcXz58uXG4/GYl19+2bz11lvmb/7mb0xhYaH59NNPrTG33nqrGTt2rNm5c6f53e9+Zy6//HJz5513WsdDoZDxer2mtLTU7N+/37zwwgsmKyvL/PSnP7XG7Nixw/Tr189UVlaagwcPmkceecT079/f7Nu3r0dzSUQlJSXmueeeM/v37zd79+41U6dONQUFBebYsWPWmPvuu8/k5+eb6upq88Ybb5hJkyaZG264wTp+6tQpc/XVV5tAIGD27NljXnvtNTNixAhTXl5ujfnDH/5gBg4caBYsWGAOHjxonnrqKdOvXz+zadMma0w03//nm0sie+WVV8xvfvMb8+6775qGhgbzL//yL6Z///5m//79xhjOs9127dplLrvsMnPNNdeYBx980Lqf82yPZcuWmauuusr86U9/sm4ffvihdTwZzzNB0wPXX3+9KSsrs77u7Ow0eXl5pqKiIo6zSgxnB01XV5fx+XzmiSeesO5ra2szLpfLvPDCC8YYYw4ePGgkmd27d1tjNm7caNLS0swf//hHY4wxzzzzjBk6dKhpb2+3xnz72982V155pfX117/+dTNt2rSI+RQXF5t777036rk4RUtLi5FkampqjDGfvY/+/fubl156yRpz6NAhI8nU1tYaYz4Lz/T0dBMMBq0xq1atMm632zqv3/rWt8xVV10V8Vp33HGHKSkpsb4+3/d/NHNxmqFDh5p///d/5zzb7OjRo2bkyJGmqqrK/MVf/IUVNJxn+yxbtsyMHTu222PJep7ZcorSyZMnVV9fr0AgYN2Xnp6uQCCg2traOM4sMR05ckTBYDDifHk8HhUXF1vnq7a2VtnZ2Zo4caI1JhAIKD09XXV1ddaYW265RZmZmdaYkpISNTQ06JNPPrHGnPk6p8ecfp1o5uIUoVBIkjRs2DBJUn19vTo6OiLe26hRo1RQUBBxnseMGRPx1+tLSkoUDod14MABa8wXncNovv+jmYtTdHZ2at26dTp+/Lj8fj/n2WZlZWWaNm3aOeeC82yvw4cPKy8vT1/60pdUWlqqxsZGScl7ngmaKH300Ufq7OyM+D+uJHm9XgWDwTjNKnGdPidfdL6CwaBycnIijmdkZGjYsGERY7p7jjNf4/PGnHn8fHNxgq6uLs2fP1833nijrr76akmfvbfMzMxz/rL82e+/t+cwHA7r008/jer7P5q5JLp9+/Zp8ODBcrlcuu+++7R+/XoVFRVxnm20bt06vfnmm6qoqDjnGOfZPsXFxVqzZo02bdqkVatW6ciRI7r55pt19OjRpD3PCfu3nABEKisr0/79+7V9+/Z4TyVpXXnlldq7d69CoZD+8z//U7NmzVJNTU28p5U0mpqa9OCDD6qqqkoDBgyI93SS2m233Wb99zXXXKPi4mJdeumlevHFF5WVlRXHmcUOKzRRGjFihPr163fOldfNzc3y+XxxmlXiOn1Ovuh8+Xw+tbS0RBw/deqUWltbI8Z09xxnvsbnjTnz+PnmkujmzZunDRs2aMuWLbrkkkus+30+n06ePKm2traI8We//96eQ7fbraysrKi+/6OZS6LLzMzU5ZdfrgkTJqiiokJjx47VT37yE86zTerr69XS0qLx48crIyNDGRkZqqmp0YoVK5SRkSGv18t5jpHs7GxdccUV+v3vf5+0388ETZQyMzM1YcIEVVdXW/d1dXWpurpafr8/jjNLTIWFhfL5fBHnKxwOq66uzjpffr9fbW1tqq+vt8Zs3rxZXV1d1h8h9fv92rZtmzo6OqwxVVVVuvLKKzV06FBrzJmvc3rM6deJZi6JyhijefPmaf369dq8ebMKCwsjjk+YMEH9+/ePeG8NDQ1qbGyMOM/79u2LiMeqqiq53W4VFRVZY77oHEbz/R/NXJymq6tL7e3tnGebTJ48Wfv27dPevXut28SJE1VaWmr9N+c5No4dO6b/+Z//UW5ubvJ+P/foEuIUt27dOuNyucyaNWvMwYMHzdy5c012dnbEVeCp5OjRo2bPnj1mz549RpJ58sknzZ49e8x7771njPnso9LZ2dnm17/+tXn77bfN3/7t33b7se1rr73W1NXVme3bt5uRI0dGfGy7ra3NeL1ec9ddd5n9+/ebdevWmYEDB57zse2MjAzzox/9yBw6dMgsW7as249tn28uiej+++83Ho/HbN26NeLjl3/+85+tMffdd58pKCgwmzdvNm+88Ybx+/3G7/dbx09//HLKlClm7969ZtOmTeaiiy7q9uOXixYtMocOHTIrV67s9uOX5/v+P99cEtnixYtNTU2NOXLkiHn77bfN4sWLTVpamvntb39rjOE8x8qZn3IyhvNsl4ULF5qtW7eaI0eOmB07dphAIGBGjBhhWlpajDHJeZ4Jmh566qmnTEFBgcnMzDTXX3+92blzZ7ynFDdbtmwxks65zZo1yxjz2cellyxZYrxer3G5XGby5MmmoaEh4jk+/vhjc+edd5rBgwcbt9tt7r77bnP06NGIMW+99Za56aabjMvlMhdffLFZvnz5OXN58cUXzRVXXGEyMzPNVVddZX7zm99EHI9mLomou/MryTz33HPWmE8//dR885vfNEOHDjUDBw40X/3qV82f/vSniOf53//9X3PbbbeZrKwsM2LECLNw4ULT0dERMWbLli1m3LhxJjMz03zpS1+KeI3Tzvf9H81cEtU999xjLr30UpOZmWkuuugiM3nyZCtmjOE8x8rZQcN5tscdd9xhcnNzTWZmprn44ovNHXfcYX7/+99bx5PxPKcZY0zP1nQAAAASC9fQAAAAxyNoAACA4xE0AADA8QgaAADgeAQNAABwPIIGAAA4HkEDAAAcj6ABAACOR9AAAADHI2gAAIDjETQAAMDx/g+ObLoyMrLVBQAAAABJRU5ErkJggg==\n"
-=======
-      "image/png": "iVBORw0KGgoAAAANSUhEUgAAAkUAAAGdCAYAAAAc+wceAAAAOXRFWHRTb2Z0d2FyZQBNYXRwbG90bGliIHZlcnNpb24zLjUuMywgaHR0cHM6Ly9tYXRwbG90bGliLm9yZy/NK7nSAAAACXBIWXMAAA9hAAAPYQGoP6dpAAAtrElEQVR4nO3dfXBUdZ7v8U/noTuJoZMgkBAMCIvCypMjDJmMD3O95BKQ64paK8NwZ1iGER+gSgYLldkVmFtTNyzOeme0ELW2RtytWVCmBmdGkZnc8DRgCBoJz0ZQFFboRMSkA4SQpL/3j5izaQhJB3K6Q3i/qk4NfX5fzvn2r2z6M6fPg8fMTAAAANe4uFg3AAAA0B0QigAAAEQoAgAAkEQoAgAAkEQoAgAAkEQoAgAAkEQoAgAAkEQoAgAAkCQlxLqB7iwUCun48ePq1auXPB5PrNsBAAARMDPV1tYqOztbcXGRH/8hFLXj+PHjysnJiXUbAADgMhw7dkw33HBDxPWEonb06tVLUvOk+v3+GHcDAAAiEQwGlZOT43yPR4pQ1I6Wn8z8fj+hCACAq0xnT33hRGsAAAARigAAACQRigAAACQRigAAACQRigAAACQRigAAACQRigAAACQRigAAACRx80YAABALu3c3L8nJUn6+lJER644IRQAAIIo++kj60Y+k99//r3U+n/T449I//7OUmBiz1ghFAAAgOo4elW6/XaqpCV9fXy/96lfSyZPSv/1bTFqTOKcIAABEy7JlUjAoNTVdPGYm/fu/S+XlUW+rBaEIAAC4LxSSXn9damy8dE1CAkeKAABAD3f2bPPSHjMpEIhOP20gFAEAAPelpEipqe3XeDzSgAHR6acNhCIAAOC+uDjpxz9u/onsUhobpZkzo9fTBQhFAAAgOp5+Wrr+eik+/uIxj0d6+GFp5Mjo9/UNQhEAAIiO7GyppET63vfC16emSs8+K61cGZu+vsF9igAAQPQMHiwVF0uHD0t790pJSdJdd0nXXRfrzghFAAAgBoYObV66EX4+AwAAEKEIAABAEqEIAABEW1VV8+X5t94qfec70quvNt+4McYIRQAAIHqWLJEyM6XXXpN275ZKS6VHHpHS0qSPP45pa4QiAAAQHa+/Lv3v/932WG2tdNttbT8sNkoIRQAAIDp+9rP2x8+ckX75y+j00gZCEQAAcF9dnXT8eMd1r7/ufi+XQCgCAADuCwYjq6urc7ePdhCKAACA+/r2bX4obEeGDHG/l0sgFAEAAPfFxUn/7b91XLd8ueutXAqhCAAARMeaNVJKyqXHH3xQGjs2ev1cgFAEAACio29f6dNPm2/Y2FpKivTMM9Lvfhebvr7BA2EBAED0ZGZKJSXS6dPSnj1Sr17SyJGSxxPrzghFAAAgBlJTpe9+N9ZdhOHnMwAAABGKAAAAJBGKAAAAJBGKAAAAJHGiNQAAiLZQSNq4Udq9W0pOlv7n/5QGDox1V4QiAAAQRTt3StOnN9+vKC5OMpPmzZN+8APp1Vfbv7mjywhFAAAgOioqpP/+36Vz55pfh0L/NbZ6tVRTI/3xjzG7ZxHnFAEAgOhYtkyqr5eami4eC4Wkt99uPpIUI4QiAADgvqYm6T/+Q2psvHRNQoL0299Gr6cLEIoAAID76uqk8+fbrzGTTp6MTj9tIBQBAAD3XXedlJ7efo3HIw0eHJV22kIoAgAA7vN4pDlzpPj4S9c0NkqzZkWvpwsQigAAQHQsXNh8P6K4S8SPRYukoUOj21MrhCIAABAdGRnSyJHhl+K3iIuTvvvd6PfUuoWY7h0AAFw7Xn21+bL7tphJ06Y136soRghFAADAfWbS//2/7Y/X1Un/9m/R6+kC3NEaAAC47+xZ6dCh9mvi4qT3349OP23tPmZ7BgAA146ECI7DeDxSYqL7vVwCoQgAALjP55Puuqv955o1NkqTJkWvpwsQigAAQHTcfXfzuUOXEh8v3XNP9Pq5AKEIAABER3Fx+0eKmpqkP/0pev1cgFAEAADcd+6ctG1b+0eKEhKkv/wlej1doFOhqLCwUN/+9rfVq1cv9evXT1OnTlVFRUVYzblz5zR37lxdf/31Sk1N1YMPPqjKysqwmqNHj2rKlClKSUlRv379tHDhQjVe8NTczZs367bbbpPP59PQoUO1atWqi/pZsWKFbrzxRiUlJSk3N1c7d+7sdC8AACAK2rph44XMms8ripFOhaItW7Zo7ty52rFjh4qKitTQ0KCJEyfqzJkzTs1Pf/pT/elPf9LatWu1ZcsWHT9+XA888IAz3tTUpClTpuj8+fN677339Prrr2vVqlVavHixU3PkyBFNmTJFd999t8rLyzV//nz95Cc/0Z///Gen5o033tCCBQu0ZMkSffjhhxozZowKCgpUVVUVcS8AACBKUlKk4cPb//ksFJJyc6PX04XsClRVVZkk27Jli5mZVVdXW2Jioq1du9apOXjwoEmykpISMzNbv369xcXFWSAQcGpWrlxpfr/f6uvrzczsqaeeshEjRoTta9q0aVZQUOC8Hj9+vM2dO9d53dTUZNnZ2VZYWBhxLx2pqakxSVZTUxNRPQAAaMcrr5g1Hw+6eImLM0tNNeuC79zL/f6+onOKar65FXfv3r0lSWVlZWpoaFB+fr5TM3z4cA0cOFAlJSWSpJKSEo0aNUqZmZlOTUFBgYLBoPbv3+/UtN5GS03LNs6fP6+ysrKwmri4OOXn5zs1kfRyofr6egWDwbAFAAB0kZ/8RPpf/6v5z60fCpuQ0Hx/ot//XvL7Y9ObruBE61AopPnz5+v222/XyJEjJUmBQEBer1fp6elhtZmZmQoEAk5N60DUMt4y1l5NMBhUXV2dTp48qaampjZrWm+jo14uVFhYqLS0NGfJycmJcDYAAECH4uKk11+X1qxpfvhrr15S377Sww9L5eXS//gfMW3vsh/zMXfuXO3bt0/btm3ryn5iatGiRVqwYIHzOhgMEowAAOhKcXHND36dNi3WnVzkskLRvHnz9Pbbb2vr1q264YYbnPVZWVk6f/68qqurw47QVFZWKisry6m58CqxlivCWtdceJVYZWWl/H6/kpOTFR8fr/j4+DZrWm+jo14u5PP55PP5OjETAACgp+jUz2dmpnnz5mndunXauHGjBg8eHDY+duxYJSYmqri42FlXUVGho0ePKi8vT5KUl5envXv3hl0lVlRUJL/fr1tuucWpab2NlpqWbXi9Xo0dOzasJhQKqbi42KmJpBcAAABHZ87KfuyxxywtLc02b95sJ06ccJazZ886NY8++qgNHDjQNm7caB988IHl5eVZXl6eM97Y2GgjR460iRMnWnl5uW3YsMH69u1rixYtcmo+/fRTS0lJsYULF9rBgwdtxYoVFh8fbxs2bHBq1qxZYz6fz1atWmUHDhywOXPmWHp6ethVbR310hGuPgMA4Opzud/fnQpFktpcXnvtNaemrq7OHn/8ccvIyLCUlBS7//777cSJE2Hb+eyzz2zy5MmWnJxsffr0sSeffNIaGhrCajZt2mS33nqreb1eGzJkSNg+Wrz44os2cOBA83q9Nn78eNuxY0fYeCS9tIdQBADA1edyv789Zu3db/vaFgwGlZaWppqaGvljeIkgAAA9iplUWirt3i0lJ0uTJkn9+nXZ5i/3+/uyrz4DAADotD17pBkzpH37/mtdQkLzZfm/+pXk9casNUIRAACIjk8+ke66Szp9Onx9Y6P0yivSqVPN9zCKkSu6ozUAAEDECgulM2ekpqaLx0Ih6Y03pA8/jH5f3yAUAQAA9zU1Sb/9bfNRoUtJSJD+/d+j19MFCEUAAMB9Z89K5861X2MmtbqPYbQRigAAgPuuu655aU8oJLV6Uka0EYoAAID74uI6Djxm0q23RqWdthCKAACA+xobm68+a4/HI23fHp1+2kAoAgAA7qura/8ka6k5FFVXR6WdthCKAACA+1JTpd69O64bMsT9Xi6BUAQAANzn8Ujjx7dfEwpJf//30emnDYQiAADgPjPp4487rvvrX93v5RIIRQAAwH1nz0qfftpx3aZN7vdyCYQiAADgvrgII0ckwcklhCIAAOC+jq48a9HRDR5dRCgCAADuS0qKrC4jw90+2kEoAgAA3UekP7O5seuY7RkAAFw76uoiq+PnMwAA0KOlpkpeb8d1kf7M5gJCEQAAcF8oJJ0/33Hd6dPu93IJhCIAAOC+M2ciq/voI3f7aAehCAAAuM8ssjqOFAEAgB4tMTGyuoQEd/toB6EIAAC4L9KbN+bkuNtHOwhFAADAfb16RXYU6Nvfdr+XSyAUAQAA98XFRXa0aM8e93u5BEIRAABw35dfRlb3l7+420c7CEUAAMB9Bw9GVtfQ4G4f7SAUAQAA92VmRlbn8bjbRzsIRQAAwH0ZGZHV+Xzu9tEOQhEAAHBfpPcfiuT5aC4hFAEAAPfV1kZWx5EiAADQo11/fWR1ffq420c7CEUAAMB9SUmR1XH1GQAA6NE+/7xr61xAKAIAAO47cSKyukifkeYCQhEAAHBfpJfkx8UumhCKAACA+wYMiKyub193+2gHoQgAALgv0vsPXXedu320g1AEAADcF+k5RZE+ONYFhCIAAOC+pqbI6s6edbePdhCKAACA+06fjqwu0vDkAkIRAABwX2JiZHVm7vbRDkIRAABw30cfxbqDDhGKAACA+yJ9IGwMEYoAAID7In0gbAwRigAAgPu++CLWHXSIUAQAANx38mSsO+gQoQgAALjv3LlYd9AhQhEAAHBfWlqsO+gQoQgAALhv5MhYd9AhQhEAAHBfXV2sO+gQoQgAALjv8OFYd9AhQhEAAHDfkSOx7qBDhCIAAOC+0aNj3UGHCEUAAMB9Bw/GuoMOEYoAAID7Dh2KdQcdIhQBAAD3JSbGuoMOEYoAAID7+vaNdQcdIhQBAAD3ffxxrDvoEKEIAAC4ryc++2zr1q269957lZ2dLY/Ho7feeits/B/+4R/k8XjClkmTJoXVnDp1SjNmzJDf71d6erpmz56t06dPh9Xs2bNHd955p5KSkpSTk6Ply5df1MvatWs1fPhwJSUladSoUVq/fn3YuJlp8eLF6t+/v5KTk5Wfn69DV8GJXgAA9Dhffx3rDjrU6VB05swZjRkzRitWrLhkzaRJk3TixAlnWb16ddj4jBkztH//fhUVFentt9/W1q1bNWfOHGc8GAxq4sSJGjRokMrKyvTcc89p6dKlevXVV52a9957T9OnT9fs2bO1a9cuTZ06VVOnTtW+ffucmuXLl+uFF17Qyy+/rNLSUl133XUqKCjQuasgrQIA0KN8+WWsO+iYXQFJtm7durB1M2fOtPvuu++Sf+fAgQMmyd5//31n3bvvvmsej8e++OILMzN76aWXLCMjw+rr652ap59+2oYNG+a8fuihh2zKlClh287NzbVHHnnEzMxCoZBlZWXZc88954xXV1ebz+ez1atXR/T+ampqTJLV1NREVA8AAC4hKclMimy5Qpf7/e3KOUWbN29Wv379NGzYMD322GP66quvnLGSkhKlp6dr3Lhxzrr8/HzFxcWptLTUqbnrrrvk9XqdmoKCAlVUVOjrbw6/lZSUKD8/P2y/BQUFKikpkSQdOXJEgUAgrCYtLU25ublODQAAiJKGhlh30KGErt7gpEmT9MADD2jw4MH65JNP9LOf/UyTJ09WSUmJ4uPjFQgE1K9fv/AmEhLUu3dvBQIBSVIgENDgwYPDajIzM52xjIwMBQIBZ13rmtbbaP332qq5UH19verr653XwWCws28fAAC0pakp1h10qMtD0fe//33nz6NGjdLo0aP1N3/zN9q8ebMmTJjQ1bvrUoWFhfr5z38e6zYAAEAMuH5J/pAhQ9SnTx8dPnxYkpSVlaWqqqqwmsbGRp06dUpZWVlOTWVlZVhNy+uOalqPt/57bdVcaNGiRaqpqXGWY8eOdfr9AgCAq5Proeg///M/9dVXX6l///6SpLy8PFVXV6usrMyp2bhxo0KhkHJzc52arVu3qqHV749FRUUaNmyYMjIynJri4uKwfRUVFSkvL0+SNHjwYGVlZYXVBINBlZaWOjUX8vl88vv9YQsAALg2dDoUnT59WuXl5SovL5fUfEJzeXm5jh49qtOnT2vhwoXasWOHPvvsMxUXF+u+++7T0KFDVVBQIEn627/9W02aNEkPP/ywdu7cqe3bt2vevHn6/ve/r+zsbEnSD37wA3m9Xs2ePVv79+/XG2+8oV//+tdasGCB08cTTzyhDRs26F/+5V/00UcfaenSpfrggw80b948SZLH49H8+fP1i1/8Qn/84x+1d+9e/ehHP1J2dramTp16hdMGAAB6nM5e5rZp0yaTdNEyc+ZMO3v2rE2cONH69u1riYmJNmjQIHv44YctEAiEbeOrr76y6dOnW2pqqvn9fps1a5bV1taG1ezevdvuuOMO8/l8NmDAAFu2bNlFvbz55pt28803m9frtREjRtg777wTNh4KhezZZ5+1zMxM8/l8NmHCBKuoqIj4vXJJPgAAXSTSy/FjeEm+p7lPtCUYDCotLU01NTX8lAYAwJXweCKvvcJocrnf3zz7DAAAQIQiAAAASYQiAAAASYQiAAAASYQiAAAASYQiAAAASYQiAAAASYQiAAAASYQiAAAASYQiAAAASYQiAAAASYQiAAAASYQiAAAASYQiAAAASYQiAAAASYQiAAAASYQiAAAASYQiAAAASYQiAADQnQwaFLNdE4oAAED38eKLMds1oQgAAHQf994bs10TigAAAEQoAgAAkEQoAgAAkEQoAgAAkEQoAgAAkEQoAgAAbnvssVh3EBFCEQAAcNfLL8e6g4gQigAAAEQoAgAAkEQoAgAAkEQoAgAAkEQoAgAAkEQoAgAAkEQoAgAAkEQoAgAAkEQoAgAAkEQoAgAAkEQoAgAA3cW4cTHdPaEIAAB0D++/H9PdE4oAAABEKAIAAG7aty/WHUSMUAQAANwzalSsO4gYoQgAAECEIgAAAEmEIgAAAEmEIgAAAEmEIgAAAEmEIgAAAEmEIgAAAEmEIgAAAEmEIgAA0B38/vex7oBQBAAAuoH77491B4QiAADgkhdeiHUHnUIoAgAA7njiiVh30CmEIgAAABGKAAAAJBGKAAAAJBGKAAAAJBGKAAAAJBGKAAAAJBGKAABArHWDu1lLlxGKtm7dqnvvvVfZ2dnyeDx66623wsbNTIsXL1b//v2VnJys/Px8HTp0KKzm1KlTmjFjhvx+v9LT0zV79mydPn06rGbPnj268847lZSUpJycHC1fvvyiXtauXavhw4crKSlJo0aN0vr16zvdCwAAcMG5c5HXdoO7WUuXEYrOnDmjMWPGaMWKFW2OL1++XC+88IJefvlllZaW6rrrrlNBQYHOtZqcGTNmaP/+/SoqKtLbb7+trVu3as6cOc54MBjUxIkTNWjQIJWVlem5557T0qVL9eqrrzo17733nqZPn67Zs2dr165dmjp1qqZOnap9+/Z1qhcAAOCC5ORYd9B5dgUk2bp165zXoVDIsrKy7LnnnnPWVVdXm8/ns9WrV5uZ2YEDB0ySvf/++07Nu+++ax6Px7744gszM3vppZcsIyPD6uvrnZqnn37ahg0b5rx+6KGHbMqUKWH95Obm2iOPPBJxLx2pqakxSVZTUxNRPQAA+IYU+dLFLvf7u0vPKTpy5IgCgYDy8/OddWlpacrNzVVJSYkkqaSkROnp6Ro3bpxTk5+fr7i4OJWWljo1d911l7xer1NTUFCgiooKff31105N6/201LTsJ5JeLlRfX69gMBi2AACAa0OXhqJAICBJyszMDFufmZnpjAUCAfXr1y9sPCEhQb179w6raWsbrfdxqZrW4x31cqHCwkKlpaU5S05OTgTvGgAA9ARcfdbKokWLVFNT4yzHjh2LdUsAACBKujQUZWVlSZIqKyvD1ldWVjpjWVlZqqqqChtvbGzUqVOnwmra2kbrfVyqpvV4R71cyOfzye/3hy0AAODa0KWhaPDgwcrKylJxcbGzLhgMqrS0VHl5eZKkvLw8VVdXq6yszKnZuHGjQqGQcnNznZqtW7eqoaHBqSkqKtKwYcOUkZHh1LTeT0tNy34i6QUAAMDR2TO6a2trbdeuXbZr1y6TZM8//7zt2rXLPv/8czMzW7ZsmaWnp9sf/vAH27Nnj9133302ePBgq6urc7YxadIk+9a3vmWlpaW2bds2u+mmm2z69OnOeHV1tWVmZtoPf/hD27dvn61Zs8ZSUlLslVdecWq2b99uCQkJ9stf/tIOHjxoS5YsscTERNu7d69TE0kv7eHqMwAALlOkV55VVXX5ri/3+7vToWjTpk0m6aJl5syZZtZ8Kfyzzz5rmZmZ5vP5bMKECVZRURG2ja+++sqmT59uqamp5vf7bdasWVZbWxtWs3v3brvjjjvM5/PZgAEDbNmyZRf18uabb9rNN99sXq/XRowYYe+8807YeCS9tIdQBADAZYrR5fhml//97WnuG20JBoNKS0tTTU0N5xcBABApjyfyWhdiyOV+f3P1GQAAgAhFAAAAkghFAAAAkghFAAAAkghFAAAAkghFAAAAkghFAAAgVr55kkV3QSgCAACxsWNHrDsIQygCAABdpzM3buxmCEUAAAAiFAEAAEgiFAEAAEgiFAEAAEgiFAEAAEgiFAEAAEgiFAEAAEgiFAEAgFi4++5Yd3ARQhEAAIi+jRtj3cFFCEUAAAAiFAEAgK5yFT/iQyIUAQAASCIUAQAASCIUAQAASCIUAQAASCIUAQAASCIUAQAASCIUAQAASCIUAQAASCIUAQAASCIUAQCAaLvnnlh30CZCEQAAiK533ol1B20iFAEAAIhQBAAAIIlQBAAAIIlQBAAAusIzz8S6gytGKAIAAFfun/851h1cMUIRAACACEUAAACSCEUAAACSCEUAAACSCEUAAACSCEUAAACSCEUAAACSCEUAAACSCEUAAACSCEUAAACSCEUAAACSCEUAAACSCEUAACCaJkyIdQeXRCgCAADR8//+X6w7uCRCEQAAgAhFAAAAkghFAAAAkghFAAAAkghFAADgSj37bKw76BKEIgAAcGV+8YtYd9AlCEUAAAAiFAEAAEgiFAEAAEgiFAEAAEgiFAEAAEhyIRQtXbpUHo8nbBk+fLgzfu7cOc2dO1fXX3+9UlNT9eCDD6qysjJsG0ePHtWUKVOUkpKifv36aeHChWpsbAyr2bx5s2677Tb5fD4NHTpUq1atuqiXFStW6MYbb1RSUpJyc3O1c+fOrn67AACgh3DlSNGIESN04sQJZ9m2bZsz9tOf/lR/+tOftHbtWm3ZskXHjx/XAw884Iw3NTVpypQpOn/+vN577z29/vrrWrVqlRYvXuzUHDlyRFOmTNHdd9+t8vJyzZ8/Xz/5yU/05z//2al54403tGDBAi1ZskQffvihxowZo4KCAlVVVbnxlgEAwNXOutiSJUtszJgxbY5VV1dbYmKirV271ll38OBBk2QlJSVmZrZ+/XqLi4uzQCDg1KxcudL8fr/V19ebmdlTTz1lI0aMCNv2tGnTrKCgwHk9fvx4mzt3rvO6qanJsrOzrbCwMOL3UlNTY5KspqYm4r8DAMA1R4p8iYLL/f525UjRoUOHlJ2drSFDhmjGjBk6evSoJKmsrEwNDQ3Kz893aocPH66BAweqpKREklRSUqJRo0YpMzPTqSkoKFAwGNT+/fudmtbbaKlp2cb58+dVVlYWVhMXF6f8/Hynpi319fUKBoNhCwAAuDZ0eSjKzc3VqlWrtGHDBq1cuVJHjhzRnXfeqdraWgUCAXm9XqWnp4f9nczMTAUCAUlSIBAIC0Qt4y1j7dUEg0HV1dXp5MmTampqarOmZRttKSwsVFpamrPk5ORc1hwAAICrT0JXb3Dy5MnOn0ePHq3c3FwNGjRIb775ppKTk7t6d11q0aJFWrBggfM6GAwSjAAA6CqpqbHuoF2uX5Kfnp6um2++WYcPH1ZWVpbOnz+v6urqsJrKykplZWVJkrKysi66Gq3ldUc1fr9fycnJ6tOnj+Lj49usadlGW3w+n/x+f9gCAAC6SG1trDtol+uh6PTp0/rkk0/Uv39/jR07VomJiSouLnbGKyoqdPToUeXl5UmS8vLytHfv3rCrxIqKiuT3+3XLLbc4Na230VLTsg2v16uxY8eG1YRCIRUXFzs1AAAAYbr6jO8nn3zSNm/ebEeOHLHt27dbfn6+9enTx6qqqszM7NFHH7WBAwfaxo0b7YMPPrC8vDzLy8tz/n5jY6ONHDnSJk6caOXl5bZhwwbr27evLVq0yKn59NNPLSUlxRYuXGgHDx60FStWWHx8vG3YsMGpWbNmjfl8Plu1apUdOHDA5syZY+np6WFXtXWEq88AAIhAN7ryzOzyv7+7vMNp06ZZ//79zev12oABA2zatGl2+PBhZ7yurs4ef/xxy8jIsJSUFLv//vvtxIkTYdv47LPPbPLkyZacnGx9+vSxJ5980hoaGsJqNm3aZLfeeqt5vV4bMmSIvfbaaxf18uKLL9rAgQPN6/Xa+PHjbceOHZ16L4QiAAA6MGZMjwlFHjOz2B6r6r6CwaDS0tJUU1PD+UUAALTF44m8NkqR43K/v3n2GQAAgAhFAAAAkghFAAAAkghFAAAAkghFAAAAkghFAAAAkghFAAAAkghFAAAgGt55J9YddIhQBAAA3HfPPbHuoEOEIgAAcHk6czfrqwChCAAAQIQiAAAASYQiAAAASYQiAAAASYQiAAAASYQiAAAASYQiAADgtt/9LtYdRIRQBAAAOq8z9yh68EH3+uhChCIAAAARigAAACQRigAAACQRigAAACQRigAAACQRigAAQGd15sozM/f66GKEIgAAABGKAAAAJBGKAAAAJBGKAAAAJBGKAABAZ3TmJOvbb3evDxcQigAAgDu2bYt1B51CKAIAABChCAAAQBKhCAAARGrkyFh34CpCEQAAiMz+/ZHXXkV3sm5BKAIAABChCAAAQBKhCAAARCItLdYduI5QBAAAOhYMRl77f/6Pe324iFAEAAC61qJFse7gshCKAAAARCgCAAAd6czzzq5ihCIAANB1rsL7E7UgFAEAAIhQBAAA2nON/HQmEYoAAAAkEYoAAEBXuYrPJ5IIRQAA4FKuoZ/OJEIRAABoyzUWiCRCEQAA6ApX+U9nEqEIAABc6Bo8SiQRigAAQGuXE4h6wFEiiVAEAABaXKNHiFokxLoBAAAQY1cShnrIUSKJUAQAwLXrGj8ydCFCEQAA1wI3AlAPOkokcU4RAAA9x+efN4efthZ0iCNFAAB0V905zPSwo0QSoQgAgMvXnUOLm3pgIJIIRQCAaLhWw0NP1EMDkUQoAtCT8UUMdK0eHIgkQlFMeH7OP9RAmw5JDb+V4i9YzScG6AZ6eCCSrpGrz1asWKEbb7xRSUlJys3N1c6dO2PSh+fnHgIRcAmBpVLot83/T81zwQIghsyuiUAkXQOh6I033tCCBQu0ZMkSffjhhxozZowKCgpUVVUV1T4IQ0D7+okABHQr11AYatHjQ9Hzzz+vhx9+WLNmzdItt9yil19+WSkpKfrNb34T69YAfKN+KYEI6BZagtA1FoZa9OhQdP78eZWVlSk/P99ZFxcXp/z8fJWUlFxUX19fr2AwGLYAcB8nNwIxdI0HodZ6dCg6efKkmpqalJmZGbY+MzNTgUDgovrCwkKlpaU5S05OTrRaBa5pHCUCoqR1ACIIXaRHh6LOWrRokWpqapzl2LFjsW4JuCbwzzLQBdoKPASgTunRR6379Omj+Ph4VVZWhq2vrKxUVlbWRfU+n08+ny9a7QH4xgFJI8QRI4DgEls9+kiR1+vV2LFjVVxc7KwLhUIqLi5WXl5eDDsD0NqopVJIHDFCN/HrX0d21MWNBTHVo48USdKCBQs0c+ZMjRs3TuPHj9evfvUrnTlzRrNmzYpqH7bEuCwfaEfCUqlhafONG1s+Ka2/Ivj0RAFfyrjG9fhQNG3aNH355ZdavHixAoGAbr31Vm3YsOGik6+jwZY0/4NDOALalri0+X8DS6VekjZLuocvagBR4jHjX5xLCQaDSktLU01Njfx+f6zbAQAAEbjc7+8efU4RAABApAhFAAAAIhQBAABIIhQBAABIIhQBAABIIhQBAABIIhQBAABIIhQBAABIIhQBAABIugYe83ElWm72HQwGY9wJAACIVMv3dmcf2kEoakdtba0kKScnJ8adAACAzqqtrVVaWlrE9Tz7rB2hUEjHjx9Xr1695PF07UNcg8GgcnJydOzYMZ6r5iLmOTqY5+hgnqODeY4ON+fZzFRbW6vs7GzFxUV+phBHitoRFxenG264wdV9+P1+PnRRwDxHB/McHcxzdDDP0eHWPHfmCFELTrQGAAAQoQgAAEASoShmfD6flixZIp/PF+tWejTmOTqY5+hgnqODeY6O7jjPnGgNAAAgjhQBAABIIhQBAABIIhQBAABIIhQBAABIIhTFxIoVK3TjjTcqKSlJubm52rlzZ6xbipmtW7fq3nvvVXZ2tjwej956662wcTPT4sWL1b9/fyUnJys/P1+HDh0Kqzl16pRmzJghv9+v9PR0zZ49W6dPnw6r2bNnj+68804lJSUpJydHy5cvv6iXtWvXavjw4UpKStKoUaO0fv36TvfSXRUWFurb3/62evXqpX79+mnq1KmqqKgIqzl37pzmzp2r66+/XqmpqXrwwQdVWVkZVnP06FFNmTJFKSkp6tevnxYuXKjGxsawms2bN+u2226Tz+fT0KFDtWrVqov66egzEEkv3dHKlSs1evRo52Z0eXl5evfdd51x5tgdy5Ytk8fj0fz58511zPWVW7p0qTweT9gyfPhwZ7xHzrEhqtasWWNer9d+85vf2P79++3hhx+29PR0q6ysjHVrMbF+/Xr7x3/8R/v9739vkmzdunVh48uWLbO0tDR76623bPfu3fZ3f/d3NnjwYKurq3NqJk2aZGPGjLEdO3bYX//6Vxs6dKhNnz7dGa+pqbHMzEybMWOG7du3z1avXm3Jycn2yiuvODXbt2+3+Ph4W758uR04cMD+6Z/+yRITE23v3r2d6qW7KigosNdee8327dtn5eXlds8999jAgQPt9OnTTs2jjz5qOTk5VlxcbB988IF95zvfse9+97vOeGNjo40cOdLy8/Nt165dtn79euvTp48tWrTIqfn0008tJSXFFixYYAcOHLAXX3zR4uPjbcOGDU5NJJ+Bjnrprv74xz/aO++8Yx9//LFVVFTYz372M0tMTLR9+/aZGXPshp07d9qNN95oo0ePtieeeMJZz1xfuSVLltiIESPsxIkTzvLll1864z1xjglFUTZ+/HibO3eu87qpqcmys7OtsLAwhl11DxeGolAoZFlZWfbcc88566qrq83n89nq1avNzOzAgQMmyd5//32n5t133zWPx2NffPGFmZm99NJLlpGRYfX19U7N008/bcOGDXNeP/TQQzZlypSwfnJzc+2RRx6JuJerSVVVlUmyLVu2mFnze0lMTLS1a9c6NQcPHjRJVlJSYmbNATYuLs4CgYBTs3LlSvP7/c7cPvXUUzZixIiwfU2bNs0KCgqc1x19BiLp5WqSkZFh//qv/8ocu6C2ttZuuukmKyoqsu9973tOKGKuu8aSJUtszJgxbY711Dnm57MoOn/+vMrKypSfn++si4uLU35+vkpKSmLYWfd05MgRBQKBsPlKS0tTbm6uM18lJSVKT0/XuHHjnJr8/HzFxcWptLTUqbnrrrvk9XqdmoKCAlVUVOjrr792alrvp6WmZT+R9HI1qampkST17t1bklRWVqaGhoaw9zd8+HANHDgwbK5HjRqlzMxMp6agoEDBYFD79+93atqbx0g+A5H0cjVoamrSmjVrdObMGeXl5THHLpg7d66mTJly0Xww113n0KFDys7O1pAhQzRjxgwdPXpUUs+dY0JRFJ08eVJNTU1h/4FIUmZmpgKBQIy66r5a5qS9+QoEAurXr1/YeEJCgnr37h1W09Y2Wu/jUjWtxzvq5WoRCoU0f/583X777Ro5cqSk5vfn9XqVnp4eVnvhHFzuPAaDQdXV1UX0GYikl+5s7969Sk1Nlc/n06OPPqp169bplltuYY672Jo1a/Thhx+qsLDwojHmumvk5uZq1apV2rBhg1auXKkjR47ozjvvVG1tbY+d44ROVQO46s2dO1f79u3Ttm3bYt1KjzRs2DCVl5erpqZGv/vd7zRz5kxt2bIl1m31KMeOHdMTTzyhoqIiJSUlxbqdHmvy5MnOn0ePHq3c3FwNGjRIb775ppKTk2PYmXs4UhRFffr0UXx8/EVnxFdWViorKytGXXVfLXPS3nxlZWWpqqoqbLyxsVGnTp0Kq2lrG633cama1uMd9XI1mDdvnt5++21t2rRJN9xwg7M+KytL58+fV3V1dVj9hXNwufPo9/uVnJwc0Wcgkl66M6/Xq6FDh2rs2LEqLCzUmDFj9Otf/5o57kJlZWWqqqrSbbfdpoSEBCUkJGjLli164YUXlJCQoMzMTObaBenp6br55pt1+PDhHvvfM6Eoirxer8aOHavi4mJnXSgUUnFxsfLy8mLYWfc0ePBgZWVlhc1XMBhUaWmpM195eXmqrq5WWVmZU7Nx40aFQiHl5uY6NVu3blVDQ4NTU1RUpGHDhikjI8Opab2flpqW/UTSS3dmZpo3b57WrVunjRs3avDgwWHjY8eOVWJiYtj7q6io0NGjR8Pmeu/evWEhtKioSH6/X7fccotT0948RvIZiKSXq0koFFJ9fT1z3IUmTJigvXv3qry83FnGjRunGTNmOH9mrrve6dOn9cknn6h///4997/nTp2WjSu2Zs0a8/l8tmrVKjtw4IDNmTPH0tPTw87Ov5bU1tbarl27bNeuXSbJnn/+edu1a5d9/vnnZtZ8GXx6err94Q9/sD179th9993X5iX53/rWt6y0tNS2bdtmN910U9gl+dXV1ZaZmWk//OEPbd++fbZmzRpLSUm56JL8hIQE++Uvf2kHDx60JUuWtHlJfke9dFePPfaYpaWl2ebNm8Murz179qxT8+ijj9rAgQNt48aN9sEHH1heXp7l5eU54y2X106cONHKy8ttw4YN1rdv3zYvr124cKEdPHjQVqxY0ebltR19Bjrqpbt65plnbMuWLXbkyBHbs2ePPfPMM+bxeOwvf/mLmTHHbmp99ZkZc90VnnzySdu8ebMdOXLEtm/fbvn5+danTx+rqqoys545x4SiGHjxxRdt4MCB5vV6bfz48bZjx45YtxQzmzZtMkkXLTNnzjSz5kvhn332WcvMzDSfz2cTJkywioqKsG189dVXNn36dEtNTTW/32+zZs2y2trasJrdu3fbHXfcYT6fzwYMGGDLli27qJc333zTbr75ZvN6vTZixAh75513wsYj6aW7amuOJdlrr73m1NTV1dnjjz9uGRkZlpKSYvfff7+dOHEibDufffaZTZ482ZKTk61Pnz725JNPWkNDQ1jNpk2b7NZbbzWv12tDhgwJ20eLjj4DkfTSHf34xz+2QYMGmdfrtb59+9qECROcQGTGHLvpwlDEXF+5adOmWf/+/c3r9dqAAQNs2rRpdvjwYWe8J86xx8ysc8eWAAAAeh7OKQIAABChCAAAQBKhCAAAQBKhCAAAQBKhCAAAQBKhCAAAQBKhCAAAQBKhCAAAQBKhCAAAQBKhCAAAQBKhCAAAQBKhCAAAQJL0/wG/fJeflTuZVAAAAABJRU5ErkJggg==\n"
->>>>>>> 31dff7b7
      },
      "metadata": {},
      "output_type": "display_data"
@@ -2054,7 +1273,6 @@
    ],
    "source": [
     "import matplotlib.pyplot as plt\n",
-<<<<<<< HEAD
     "plt.scatter(mse_merged.index, mse_merged['MSE'], c=mse_merged['flag'].apply(lambda x: 'green' if x==0 else 'red'))\n",
     "ax=plt.gca()\n",
     "ax.set(ylim=(0,1000))\n",
@@ -2092,20 +1310,16 @@
     "# ax = plt.gca()\n",
     "# mse_train_transformed.plot(kind='hist',ax=ax, bins=10, alpha=0.01)\n",
     "# # mse_test_transformed.plot(kind='hist', ax=ax,bins=10, alpha=0.01)"
-=======
-    "plt.scatter(mse_merged.index, mse_merged['MSE'], c=mse_merged['flag'].apply(lambda x: 'green' if x==0 else 'red'))"
->>>>>>> 31dff7b7
-   ],
-   "metadata": {
-    "collapsed": false,
-    "pycharm": {
-     "name": "#%%\n"
-    }
-   }
-  },
-  {
-   "cell_type": "code",
-<<<<<<< HEAD
+   ],
+   "metadata": {
+    "collapsed": false,
+    "pycharm": {
+     "name": "#%%\n"
+    }
+   }
+  },
+  {
+   "cell_type": "code",
    "execution_count": null,
    "outputs": [],
    "source": [
@@ -2183,25 +1397,6 @@
       "Non-trainable params: 0\n",
       "_________________________________________________________________\n"
      ]
-=======
-   "execution_count": 23,
-   "outputs": [
-    {
-     "data": {
-      "text/plain": "<AxesSubplot:ylabel='Frequency'>"
-     },
-     "execution_count": 23,
-     "metadata": {},
-     "output_type": "execute_result"
-    },
-    {
-     "data": {
-      "text/plain": "<Figure size 640x480 with 1 Axes>",
-      "image/png": "iVBORw0KGgoAAAANSUhEUgAAAlUAAAGdCAYAAAA7VYb2AAAAOXRFWHRTb2Z0d2FyZQBNYXRwbG90bGliIHZlcnNpb24zLjUuMywgaHR0cHM6Ly9tYXRwbG90bGliLm9yZy/NK7nSAAAACXBIWXMAAA9hAAAPYQGoP6dpAAA76UlEQVR4nO3dfVxUdd7/8feIDGAwoCIMJCjmXd5f3hFb1nZJYlGXlu2aWnmXmYv+MszMrbTt5tK0sjvTvbZNbK+10l11LW9aF+/K0JK8T6mMolZQ02AUb0D4/v7wwbmcMEU6Mgy+no/HeTyccz7znc+c84h5d+Z7zjiMMUYAAAD4Rer5ugEAAIC6gFAFAABgA0IVAACADQhVAAAANiBUAQAA2IBQBQAAYANCFQAAgA0IVQAAADao7+sGLifl5eXav3+/wsLC5HA4fN0OAACoAmOMjh49qtjYWNWr9/PnowhVNWj//v2Ki4vzdRsAAKAavvvuOzVt2vRntxOqalBYWJikMwfF5XL5uBsAAFAVHo9HcXFx1uf4zyFU1aCKr/xcLhehCgAAP3OhqTtMVAcAALABoQoAAMAGhCoAAAAbMKcKAIA6xBij06dPq6yszNet+I2AgADVr1//F9/uiFAFAEAdUVJSovz8fB0/ftzXrfidBg0aKCYmRk6ns9pjEKoAAKgDysvLlZubq4CAAMXGxsrpdHKj6SowxqikpESHDh1Sbm6uWrVqdd4bfJ4PoQoAgDqgpKRE5eXliouLU4MGDXzdjl8JCQlRYGCgvv32W5WUlCg4OLha4zBRHQCAOqS6Z1kud3bsN/Y8AACADQhVAAAANmBOFQAAdVxZuanR1wuod3lOkOdMFQAA8Klhw4bJ4XDogQceqLQtLS1NDodDw4YNkyQdOnRIY8aMUXx8vIKCguR2u5WSkqKNGzdaz2nevLkcDkelZfr06Zf0fXCmCgAA+FxcXJzeeecdzZo1SyEhIZKkkydPasGCBYqPj7fqBgwYoJKSEs2fP18tWrTQgQMHlJmZqcOHD3uN99RTT2nUqFFe68LCwi7peyBUAQAAn+vatav27dunxYsXa8iQIZKkxYsXKz4+XgkJCZKkwsJCffjhh1q3bp1uuOEGSVKzZs3Us2fPSuOFhYXJ7XbX3BsQX//VGaaszC8XAAAqjBgxQvPmzbMev/nmmxo+fLj1ODQ0VKGhoVq6dKlOnTrlixbPi1AFAABqhbvvvlsfffSRvv32W3377bfauHGj7r77bmt7/fr1lZGRofnz5ysiIkLXXnutfv/732vHjh2Vxpo0aZIVwiqWDz/88JL2z9d/AACgVmjSpIlSU1OVkZEhY4xSU1MVGRnpVTNgwAClpqbqww8/1KZNm7Ry5UrNmDFDb7zxhjWZXZImTpzo9ViSrrzyykvaP6EKAADUGiNGjNDYsWMlSbNnzz5nTXBwsG666SbddNNNeuKJJ3Tfffdp6tSpXiEqMjJSLVu2rImWLXz9BwAAao2+ffuqpKREpaWlSklJqdJz2rVrp+Li4kvc2YVxpgoAANQaAQEB2rNnj/Xvsx0+fFi/+c1vNGLECHXq1ElhYWHasmWLZsyYoX79+nnVHj16VAUFBV7rGjRoIJfLdcl6J1QBAFDH+dsdzn8u+ISGhioxMVGzZs3Svn37VFpaqri4OI0aNUq///3vvWqnTJmiKVOmeK0bPXq05s6de8n6dhhjavbe9Zcxj8ej8PBwFRUV2Z6U/fX2BI6f/F8IAKB6Tp48qdzcXCUkJCg4ONjX7fid8+2/qn5+M6cKAADABoQqAAAAGxCqAAAAbECoAgAAsAGhCgAAwAaEKgAAABsQqgAAAGxAqAIAALABoQoAAPiUMUb333+/GjVqJIfDoYiICI0fP97XbV00fqYGAIC6rryGf3Wj3sX9WsaqVauUkZGhdevWqUWLFrrzzjsvUWOXFqEKAAD41L59+xQTE6Nf/epXkqT69f0znvD1HwAA8Jlhw4Zp3LhxysvLk8PhUPPmzSvV/OUvf1H37t0VFhYmt9utwYMH6+DBg141y5YtU6tWrRQcHKwbb7xR8+fPl8PhUGFhYc28ERGqAACAD7388st66qmn1LRpU+Xn5+vTTz+tVFNaWqqnn35a27dv19KlS/XNN99o2LBh1vbc3Fzdeeed6t+/v7Zv367Ro0frscceq8F3cYZ/nl9DJWU1/X25TeoHXNz37gCAuiU8PFxhYWEKCAiQ2+0+Z82IESOsf7do0UKvvPKKevTooWPHjik0NFR//OMf1aZNG82cOVOS1KZNG+3atUvPPvtsjbyHCpypAgAAtVp2drZuu+02xcfHKywsTDfccIMkKS8vT5KUk5OjHj16eD2nZ8+eNd4noQoAANRaxcXFSklJkcvl0l//+ld9+umnWrJkiSSppKTEx9154+s/AABQa+3du1eHDx/W9OnTFRcXJ0nasmWLV02bNm20YsUKr3Xnmpt1qXGmCgAA1Frx8fFyOp169dVX9fXXX2vZsmV6+umnvWpGjx6tvXv3atKkSfriiy+0cOFCZWRkSJIcDkeN9UqoAgAAtVaTJk2UkZGhRYsWqV27dpo+fbqef/55r5qEhAT97W9/0+LFi9WpUyfNmTPHuvovKCioxnp1GGNMjb3aZc7j8Sg8PFxFRUVyuVy2jn26tHZ9r1xV9QOdvm4BAOqEkydPKjc3VwkJCQoODvZ1Oz737LPPau7cufruu++qVH++/VfVz2/mVAEAAL/3+uuvq0ePHmrcuLE2btyomTNnauzYsTXaA6EKAAD4vS+//FLPPPOMjhw5ovj4eE2YMEGTJ0+u0R4IVQAAwO/NmjVLs2bN8mkPTFQHAACwgU9D1bRp09SjRw+FhYUpKipK/fv3V05OjlfNr3/9azkcDq/lgQce8KrJy8tTamqqGjRooKioKE2cOFGnT5/2qlm3bp26du2qoKAgtWzZ0rrU8myzZ89W8+bNFRwcrMTERH3yySde20+ePKm0tDQ1btxYoaGhGjBggA4cOGDPzgAAAH7Np6Fq/fr1SktL06ZNm7R69WqVlpaqT58+Ki4u9qobNWqU8vPzrWXGjBnWtrKyMqWmpqqkpEQff/yx5s+fr4yMDE2ZMsWqyc3NVWpqqm688UZt27ZN48eP13333acPPvjAqnn33XeVnp6uqVOn6rPPPlPnzp2VkpLi9SvYDz30kN577z0tWrRI69ev1/79+3XHHXdcwj0EAAD8Ra26pcKhQ4cUFRWl9evX6/rrr5d05kxVly5d9NJLL53zOStXrtStt96q/fv3Kzo6WpI0d+5cTZo0SYcOHZLT6dSkSZO0fPly7dq1y3reXXfdpcLCQq1atUqSlJiYqB49eui1116TJJWXlysuLk7jxo3To48+qqKiIjVp0kQLFizQnXfeKenMXV6vvvpqZWVl6Zprrrng++OWCpVxSwUAsAe3VPhl7LilQq2aU1VUVCRJatSokdf6v/71r4qMjFSHDh00efJkHT9+3NqWlZWljh07WoFKklJSUuTxeLR7926rJjk52WvMlJQUZWVlSTrz20HZ2dleNfXq1VNycrJVk52drdLSUq+atm3bKj4+3qr5qVOnTsnj8XgtAACgbqo1V/+Vl5dr/Pjxuvbaa9WhQwdr/eDBg9WsWTPFxsZqx44dmjRpknJycrR48WJJUkFBgVegkmQ9LigoOG+Nx+PRiRMn9OOPP6qsrOycNXv37rXGcDqdioiIqFRT8To/NW3aNP3hD3+4yD0BAAD8Ua0JVWlpadq1a5c++ugjr/X333+/9e+OHTsqJiZGvXv31r59+3TVVVfVdJsXZfLkyUpPT7ceezwe68cgAQBA3VIrvv4bO3as3n//fa1du1ZNmzY9b21iYqIk6auvvpIkud3uSlfgVTx2u93nrXG5XAoJCVFkZKQCAgLOWXP2GCUlJSosLPzZmp8KCgqSy+XyWgAAqGll5WU1ulysYcOGnfPqfunMSReHw6Fhw4ZJOjP/esyYMYqPj1dQUJDcbrdSUlK0ceNG6znNmzevdOcAh8Oh6dOnV3sfVoVPQ5UxRmPHjtWSJUu0Zs0aJSQkXPA527ZtkyTFxMRIkpKSkrRz506vq/RWr14tl8uldu3aWTWZmZle46xevVpJSUmSJKfTqW7dunnVlJeXKzMz06rp1q2bAgMDvWpycnKUl5dn1QAAgOqJi4vTO++8oxMnTljrTp48qQULFig+Pt5aN2DAAG3dulXz58/XF198oWXLlunXv/61Dh8+7DXeU0895XXngPz8fI0bN+6Svgeffv2XlpamBQsW6B//+IfCwsKsuUnh4eEKCQnRvn37tGDBAt1yyy1q3LixduzYoYceekjXX3+9OnXqJEnq06eP2rVrp3vuuUczZsxQQUGBHn/8caWlpVm/TP3AAw/otdde0yOPPKIRI0ZozZo1WrhwoZYvX271kp6erqFDh6p79+7q2bOnXnrpJRUXF2v48OFWTyNHjlR6eroaNWokl8ulcePGKSkpqUpX/gEAgJ/XtWtX7du3T4sXL9aQIUMkSYsXL1Z8fLx10qWwsFAffvih1q1bpxtuuEGS1KxZM/Xs2bPSeGFhYT/7TdKl4tMzVXPmzFFRUZF+/etfKyYmxlreffddSWfOIP3rX/9Snz591LZtW02YMEEDBgzQe++9Z40REBCg999/XwEBAUpKStLdd9+te++9V0899ZRVk5CQoOXLl2v16tXq3LmzXnjhBb3xxhtKSUmxagYOHKjnn39eU6ZMUZcuXbRt2zatWrXKa/L6rFmzdOutt2rAgAG6/vrr5Xa7rQnzAADglxkxYoTmzZtnPX7zzTetkxuSFBoaqtDQUC1dulSnTp3yRYvnVavuU1XXcZ+qyrhPFQDY43z3WarOPKdfIqBewEXVDxs2TIWFhfrTn/6kuLg469dV2rZtq++++0733XefIiIilJGRob///e8aNWqUTpw4oa5du+qGG27QXXfdZX2DJZ2ZU5Wfn6/AwECv11m5cqV69ep1zh7suE9Vrbn6DwAAXN6aNGmi1NRUZWRkyBij1NRURUZGetUMGDBAqamp+vDDD7Vp0yatXLlSM2bM0BtvvGFNZpekiRMnej2WpCuvvPKS9k+oAgAAtcaIESM0duxYSWd+k/dcgoODddNNN+mmm27SE088ofvuu09Tp071ClGRkZFq2bJlTbRsqRW3VAAAAJCkvn37qqSkRKWlpV5zn8+nXbt2lX432Bc4UwUAAGqNgIAA7dmzx/r32Q4fPqzf/OY3GjFihDp16qSwsDBt2bJFM2bMUL9+/bxqjx49WukXTxo0aHBJ7xlJqAIAALXKzwWf0NBQJSYmatasWdq3b59KS0sVFxenUaNG6fe//71X7ZQpUzRlyhSvdaNHj9bcuXMvWd9c/VeDuPqvMq7+AwB7nO/qNVyYHVf/MacKAADABoQqAAAAGxCqAAAAbECoAgAAsAGhCgAAwAaEKgAAABsQqgAAAGxAqAIAALABoQoAAMAGhCoAAOBTxhjdf//9atSokRwOhyIiIjR+/Hhft3XR+O0/AADqOFNWVqOv5/jJDyFfyKpVq5SRkaF169apRYsWuvPOOy9RZ5cWoQoAAPjUvn37FBMTo1/96leSpPr1/TOe8PUfAADwmWHDhmncuHHKy8uTw+FQ8+bNK9X85S9/Uffu3RUWFia3263Bgwfr4MGDXjXLli1Tq1atFBwcrBtvvFHz58+Xw+FQYWFhzbwREaoAAIAPvfzyy3rqqafUtGlT5efn69NPP61UU1paqqefflrbt2/X0qVL9c0332jYsGHW9tzcXN15553q37+/tm/frtGjR+uxxx6rwXdxhn+eXwMAAHVCeHi4wsLCFBAQILfbfc6aESNGWP9u0aKFXnnlFfXo0UPHjh1TaGio/vjHP6pNmzaaOXOmJKlNmzbatWuXnn322Rp5DxU4UwUAAGq17Oxs3XbbbYqPj1dYWJhuuOEGSVJeXp4kKScnRz169PB6Ts+ePWu8T0IVAACotYqLi5WSkiKXy6W//vWv+vTTT7VkyRJJUklJiY+788bXfwAAoNbau3evDh8+rOnTpysuLk6StGXLFq+aNm3aaMWKFV7rzjU361LjTBUAAKi14uPj5XQ69eqrr+rrr7/WsmXL9PTTT3vVjB49Wnv37tWkSZP0xRdfaOHChcrIyJAkORyOGuuVUAUAAGqtJk2aKCMjQ4sWLVK7du00ffp0Pf/88141CQkJ+tvf/qbFixerU6dOmjNnjnX1X1BQUI316jDGmBp7tcucx+NReHi4ioqK5HK5bB37dGnt+l65quoHOn3dAgDUCSdPnlRubq4SEhIUHBzs63Z87tlnn9XcuXP13XffVan+fPuvqp/fzKkCAAB+7/XXX1ePHj3UuHFjbdy4UTNnztTYsWNrtAdCFQAA8HtffvmlnnnmGR05ckTx8fGaMGGCJk+eXKM9EKoAAIDfmzVrlmbNmuXTHpioDgAAYANCFQAAgA0IVQAA1CFc1F89duw3QhUAAHVAYGCgJOn48eM+7sQ/Vey3iv1YHUxUBwCgDggICFBERIQOHjwoSWrQoEGN3k3cXxljdPz4cR08eFAREREKCAio9liEKgAA6gi32y1JVrBC1UVERFj7r7oIVQAA1BEOh0MxMTGKiopSaWmpr9vxG4GBgb/oDFUFQhUAAHVMQECALSEBF4eJ6gAAADYgVAEAANiAUAUAAGADQhUAAIANCFUAAAA2IFQBAADYgFAFAABgA0IVAACADQhVAAAANiBUAQAA2IBQBQAAYANCFQAAgA0IVQAAADYgVAEAANjAp6Fq2rRp6tGjh8LCwhQVFaX+/fsrJyfHq+bkyZNKS0tT48aNFRoaqgEDBujAgQNeNXl5eUpNTVWDBg0UFRWliRMn6vTp014169atU9euXRUUFKSWLVsqIyOjUj+zZ89W8+bNFRwcrMTERH3yyScX3QsAALg8+TRUrV+/Xmlpadq0aZNWr16t0tJS9enTR8XFxVbNQw89pPfee0+LFi3S+vXrtX//ft1xxx3W9rKyMqWmpqqkpEQff/yx5s+fr4yMDE2ZMsWqyc3NVWpqqm688UZt27ZN48eP13333acPPvjAqnn33XeVnp6uqVOn6rPPPlPnzp2VkpKigwcPVrkXAABwGTO1yMGDB40ks379emOMMYWFhSYwMNAsWrTIqtmzZ4+RZLKysowxxqxYscLUq1fPFBQUWDVz5swxLpfLnDp1yhhjzCOPPGLat2/v9VoDBw40KSkp1uOePXuatLQ063FZWZmJjY0106ZNq3IvF1JUVGQkmaKioirVX4zSklN+uQAAUNtV9fO7Vs2pKioqkiQ1atRIkpSdna3S0lIlJydbNW3btlV8fLyysrIkSVlZWerYsaOio6OtmpSUFHk8Hu3evduqOXuMipqKMUpKSpSdne1VU69ePSUnJ1s1Venlp06dOiWPx+O1AACAuqnWhKry8nKNHz9e1157rTp06CBJKigokNPpVEREhFdtdHS0CgoKrJqzA1XF9opt56vxeDw6ceKEfvjhB5WVlZ2z5uwxLtTLT02bNk3h4eHWEhcXV8W9AQAA/E2tCVVpaWnatWuX3nnnHV+3YpvJkyerqKjIWr777jtftwQAAC6R+r5uQJLGjh2r999/Xxs2bFDTpk2t9W63WyUlJSosLPQ6Q3TgwAG53W6r5qdX6VVckXd2zU+v0jtw4IBcLpdCQkIUEBCggICAc9acPcaFevmpoKAgBQUFXcSeAAAA/sqnZ6qMMRo7dqyWLFmiNWvWKCEhwWt7t27dFBgYqMzMTGtdTk6O8vLylJSUJElKSkrSzp07va7SW716tVwul9q1a2fVnD1GRU3FGE6nU926dfOqKS8vV2ZmplVTlV4AAMDly6dnqtLS0rRgwQL94x//UFhYmDU3KTw8XCEhIQoPD9fIkSOVnp6uRo0ayeVyady4cUpKStI111wjSerTp4/atWune+65RzNmzFBBQYEef/xxpaWlWWeJHnjgAb322mt65JFHNGLECK1Zs0YLFy7U8uXLrV7S09M1dOhQde/eXT179tRLL72k4uJiDR8+3OrpQr0AAIDLWM1cjHhuks65zJs3z6o5ceKE+d3vfmcaNmxoGjRoYG6//XaTn5/vNc4333xjbr75ZhMSEmIiIyPNhAkTTGlpqVfN2rVrTZcuXYzT6TQtWrTweo0Kr776qomPjzdOp9P07NnTbNq0yWt7VXo5H26pwC0VAAD+p6qf3w5jjPFdpLu8eDwehYeHq6ioSC6Xy9axT5eW2DpeTakf6PR1CwAAnFdVP79rzdV/AAAA/oxQBQAAYANCFQAAgA0IVQAAADYgVAEAANiAUAUAAGADQhUAAIANCFUAAAA2IFQBAADYgFAFAABgA0IVAACADQhVAAAANiBUAQAA2IBQBQAAYANCFQAAgA0IVQAAADYgVAEAANiAUAUAAGADQhUAAIANCFUAAAA2IFQBAADYgFAFAABgA0IVAACADQhVAAAANiBUAQAA2IBQBQAAYANCFQAAgA0IVQAAADYgVAEAANigWqHq66+/trsPAAAAv1atUNWyZUvdeOON+t///V+dPHnS7p4AAAD8TrVC1WeffaZOnTopPT1dbrdbo0eP1ieffGJ3bwAAAH6jWqGqS5cuevnll7V//369+eabys/P13XXXacOHTroxRdf1KFDh+zuEwAAoFb7RRPV69evrzvuuEOLFi3Sc889p6+++koPP/yw4uLidO+99yo/P9+uPgEAAGq1XxSqtmzZot/97neKiYnRiy++qIcfflj79u3T6tWrtX//fvXr18+uPgEAAGq1+tV50osvvqh58+YpJydHt9xyi9566y3dcsstqlfvTEZLSEhQRkaGmjdvbmevAAAAtVa1QtWcOXM0YsQIDRs2TDExMeesiYqK0p///Odf1BwAAIC/cBhjjK+buFx4PB6Fh4erqKhILpfL1rFPl5bYOl5NqR/o9HULAACcV1U/v6s1p2revHlatGhRpfWLFi3S/PnzqzMkAACAX6tWqJo2bZoiIyMrrY+KitJ///d//+KmAAAA/E21QlVeXp4SEhIqrW/WrJny8vJ+cVMAAAD+plqhKioqSjt27Ki0fvv27WrcuPEvbgoAAMDfVCtUDRo0SP/v//0/rV27VmVlZSorK9OaNWv04IMP6q677rK7RwAAgFqvWrdUePrpp/XNN9+od+/eql//zBDl5eW69957mVMFAAAuS7/olgpffPGFtm/frpCQEHXs2FHNmjWzs7c6h1sqVMYtFQAAtV1VP7+rdaaqQuvWrdW6detfMgQAAECdUK1QVVZWpoyMDGVmZurgwYMqLy/32r5mzRpbmgMAAPAX1QpVDz74oDIyMpSamqoOHTrI4XDY3RcAAIBfqVaoeuedd7Rw4ULdcsstdvcDAADgl6p1SwWn06mWLVva3QsAAIDfqlaomjBhgl5++WXxW8wAAABnVOvrv48++khr167VypUr1b59ewUGBnptX7x4sS3NAQAA+ItqnamKiIjQ7bffrhtuuEGRkZEKDw/3Wqpqw4YNuu222xQbGyuHw6GlS5d6bR82bJgcDofX0rdvX6+aI0eOaMiQIXK5XIqIiNDIkSN17Ngxr5odO3aoV69eCg4OVlxcnGbMmFGpl0WLFqlt27YKDg5Wx44dtWLFCq/txhhNmTJFMTExCgkJUXJysr788ssqv1cAAFC3VetM1bx582x58eLiYnXu3FkjRozQHXfccc6avn37er1eUFCQ1/YhQ4YoPz9fq1evVmlpqYYPH677779fCxYskHTmhl19+vRRcnKy5s6dq507d2rEiBGKiIjQ/fffL0n6+OOPNWjQIE2bNk233nqrFixYoP79++uzzz5Thw4dJEkzZszQK6+8ovnz5yshIUFPPPGEUlJS9Pnnnys4ONiW/QEAAPxXte+ofvr0aa1bt0779u3T4MGDFRYWpv3798vlcik0NPTiG3E4tGTJEvXv399aN2zYMBUWFlY6g1Vhz549ateunT799FN1795dkrRq1Srdcsst+v777xUbG6s5c+boscceU0FBgZzOM3fvfvTRR7V06VLt3btXkjRw4EAVFxfr/ffft8a+5ppr1KVLF82dO1fGGMXGxmrChAl6+OGHJUlFRUWKjo5WRkZGlX/vkDuqV8Yd1QEAtV1VP7+r9fXft99+q44dO6pfv35KS0vToUOHJEnPPfecFTrssm7dOkVFRalNmzYaM2aMDh8+bG3LyspSRESEFagkKTk5WfXq1dPmzZutmuuvv94KVJKUkpKinJwc/fjjj1ZNcnKy1+umpKQoKytLkpSbm6uCggKvmvDwcCUmJlo153Lq1Cl5PB6vBQAA1E3VClUPPvigunfvrh9//FEhISHW+ttvv12ZmZm2Nde3b1+99dZbyszM1HPPPaf169fr5ptvVllZmSSpoKBAUVFRXs+pX7++GjVqpIKCAqsmOjraq6bi8YVqzt5+9vPOVXMu06ZN85prFhcXd1HvHwAA+I9qzan68MMP9fHHH3ud/ZGk5s2b69///rctjUny+lqtY8eO6tSpk6666iqtW7dOvXv3tu11LpXJkycrPT3deuzxeAhWAADUUdU6U1VeXm6dLTrb999/r7CwsF/c1M9p0aKFIiMj9dVXX0mS3G63Dh486FVz+vRpHTlyRG6326o5cOCAV03F4wvVnL397Oedq+ZcgoKC5HK5vBYAAFA3VStU9enTRy+99JL12OFw6NixY5o6deol/ema77//XocPH1ZMTIwkKSkpSYWFhcrOzrZq1qxZo/LyciUmJlo1GzZsUGlpqVWzevVqtWnTRg0bNrRqfvq15erVq5WUlCRJSkhIkNvt9qrxeDzavHmzVQMAAC5v1QpVL7zwgjZu3Kh27drp5MmTGjx4sPXV33PPPVflcY4dO6Zt27Zp27Ztks5MCN+2bZvy8vJ07NgxTZw4UZs2bdI333yjzMxM9evXTy1btlRKSook6eqrr1bfvn01atQoffLJJ9q4caPGjh2ru+66S7GxsZKkwYMHy+l0auTIkdq9e7feffddvfzyy15fyz344INatWqVXnjhBe3du1dPPvmktmzZorFjx0o6ExrHjx+vZ555RsuWLdPOnTt17733KjY21utqRQAAcBkz1VRaWmr+8pe/mIkTJ5oxY8aYP/3pT+b48eMXNcbatWuNpErL0KFDzfHjx02fPn1MkyZNTGBgoGnWrJkZNWqUKSgo8Brj8OHDZtCgQSY0NNS4XC4zfPhwc/ToUa+a7du3m+uuu84EBQWZK6+80kyfPr1SLwsXLjStW7c2TqfTtG/f3ixfvtxre3l5uXniiSdMdHS0CQoKMr179zY5OTkX9X6LioqMJFNUVHRRz6uK0pJTfrkAAFDbVfXzu9r3qcLF4z5VlXGfKgBAbVfVz+9qXf331ltvnXf7vffeW51hAQAA/Fa1zlRVTPCuUFpaquPHj8vpdKpBgwY6cuSIbQ3WJZypqowzVQCA2u6S3lH9xx9/9FqOHTumnJwcXXfddXr77ber3TQAAIC/qlaoOpdWrVpp+vTpevDBB+0aEgAAwG/YFqqkMz8Rs3//fjuHBAAA8AvVmqi+bNkyr8fGGOXn5+u1117Ttddea0tjAAAA/qRaoeqnN7x0OBxq0qSJ/vM//1MvvPCCHX0BAAD4lWqFqvLycrv7AAAA8Gu2zqkCAAC4XFXrTNXZv5t3IS+++GJ1XgIAAMCvVCtUbd26VVu3blVpaanatGkjSfriiy8UEBCgrl27WnUOh8OeLgEAAGq5aoWq2267TWFhYZo/f751d/Uff/xRw4cPV69evTRhwgRbmwQAAKjtqvUzNVdeeaX++c9/qn379l7rd+3apT59+nCvqp/Bz9RUxs/UAABqu0v6MzUej0eHDh2qtP7QoUM6evRodYYEAADwa9UKVbfffruGDx+uxYsX6/vvv9f333+vv//97xo5cqTuuOMOu3sEAACo9ao1p2ru3Ll6+OGHNXjwYJWWlp4ZqH59jRw5UjNnzrS1QQAAAH9QrTlVFYqLi7Vv3z5J0lVXXaUrrrjCtsbqIuZUVcacKgBAbXdJ51RVyM/PV35+vlq1aqUrrrhCvyCfAQAA+LVqharDhw+rd+/eat26tW655Rbl5+dLkkaOHMntFAAAwGWpWqHqoYceUmBgoPLy8tSgQQNr/cCBA7Vq1SrbmgMAAPAX1Zqo/s9//lMffPCBmjZt6rW+VatW+vbbb21pDAAAwJ9U60xVcXGx1xmqCkeOHFFQUNAvbgoAAMDfVCtU9erVS2+99Zb12OFwqLy8XDNmzNCNN95oW3MAAAD+olpf/82YMUO9e/fWli1bVFJSokceeUS7d+/WkSNHtHHjRrt7BAAAqPWqdaaqQ4cO+uKLL3TdddepX79+Ki4u1h133KGtW7fqqquusrtHAACAWu+iz1SVlpaqb9++mjt3rh577LFL0RMAAIDfuegzVYGBgdqxY8el6AUAAMBvVevrv7vvvlt//vOf7e4FAADAb1Vrovrp06f15ptv6l//+pe6detW6Tf/XnzxRVuaAwAA8BcXFaq+/vprNW/eXLt27VLXrl0lSV988YVXjcPhsK87AAAAP3FRoapVq1bKz8/X2rVrJZ35WZpXXnlF0dHRl6Q5AAAAf3FRc6qMMV6PV65cqeLiYlsbAgAA8EfVmqhe4achCwAA4HJ1UaHK4XBUmjPFHCoAAICLnFNljNGwYcOsH00+efKkHnjggUpX/y1evNi+DgEAAPzARYWqoUOHej2+++67bW0GAADAX11UqJo3b96l6gMAAMCv/aKJ6gAAADiDUAUAAGADQhUAAIANCFUAAAA2IFQBAADYgFAFAABgA0IVAACADQhVAAAANiBUAQAA2IBQBQAAYANCFQAAgA0IVQAAADYgVAEAANiAUAUAAGADQhUAAIANfBqqNmzYoNtuu02xsbFyOBxaunSp13ZjjKZMmaKYmBiFhIQoOTlZX375pVfNkSNHNGTIELlcLkVERGjkyJE6duyYV82OHTvUq1cvBQcHKy4uTjNmzKjUy6JFi9S2bVsFBwerY8eOWrFixUX3AgAALl8+DVXFxcXq3LmzZs+efc7tM2bM0CuvvKK5c+dq8+bNuuKKK5SSkqKTJ09aNUOGDNHu3bu1evVqvf/++9qwYYPuv/9+a7vH41GfPn3UrFkzZWdna+bMmXryySf1P//zP1bNxx9/rEGDBmnkyJHaunWr+vfvr/79+2vXrl0X1QsAALiMmVpCklmyZIn1uLy83LjdbjNz5kxrXWFhoQkKCjJvv/22McaYzz//3Egyn376qVWzcuVK43A4zL///W9jjDGvv/66adiwoTl16pRVM2nSJNOmTRvr8W9/+1uTmprq1U9iYqIZPXp0lXupiqKiIiPJFBUVVfk5VVVacsovFwAAaruqfn7X2jlVubm5KigoUHJysrUuPDxciYmJysrKkiRlZWUpIiJC3bt3t2qSk5NVr149bd682aq5/vrr5XQ6rZqUlBTl5OToxx9/tGrOfp2KmorXqUovAADg8lbf1w38nIKCAklSdHS01/ro6GhrW0FBgaKiory2169fX40aNfKqSUhIqDRGxbaGDRuqoKDggq9zoV7O5dSpUzp16pT12OPxnOcdAwAAf1Zrz1TVBdOmTVN4eLi1xMXF+bolAABwidTaUOV2uyVJBw4c8Fp/4MABa5vb7dbBgwe9tp8+fVpHjhzxqjnXGGe/xs/VnL39Qr2cy+TJk1VUVGQt33333QXeNQAA8Fe1NlQlJCTI7XYrMzPTWufxeLR582YlJSVJkpKSklRYWKjs7GyrZs2aNSovL1diYqJVs2HDBpWWllo1q1evVps2bdSwYUOr5uzXqaipeJ2q9HIuQUFBcrlcXgsAAKibfBqqjh07pm3btmnbtm2SzkwI37Ztm/Ly8uRwODR+/Hg988wzWrZsmXbu3Kl7771XsbGx6t+/vyTp6quvVt++fTVq1Ch98skn2rhxo8aOHau77rpLsbGxkqTBgwfL6XRq5MiR2r17t9599129/PLLSk9Pt/p48MEHtWrVKr3wwgvau3evnnzySW3ZskVjx46VpCr1AgAALnM1dDXiOa1du9ZIqrQMHTrUGHPmVgZPPPGEiY6ONkFBQaZ3794mJyfHa4zDhw+bQYMGmdDQUONyuczw4cPN0aNHvWq2b99urrvuOhMUFGSuvPJKM3369Eq9LFy40LRu3do4nU7Tvn17s3z5cq/tVenlQrilArdUAAD4n6p+fjuMMcaHme6y4vF4FB4erqKiItu/CjxdWmLreDWlfqDzwkUAAPhQVT+/a+2cKgAAAH9CqAIAALABoQoAAMAGhCoAAAAbEKoAAABsQKgCAACwAaEKAADABoQqAAAAGxCqAAAAbECoAgAAsAGhCgAAwAaEKgAAABsQqgAAAGxAqAIAALABoQoAAMAGhCoAAAAbEKoAAABsQKgCAACwAaEKAADABoQqAAAAGxCqAAAAbECoAgAAsAGhCgAAwAaEKgAAABsQqgAAAGxAqAIAALABoQoAAMAGhCoAAAAbEKoAAABsQKgCAACwAaEKAADABoQqAAAAGxCqAAAAbECoAgAAsAGhCgAAwAaEKgAAABsQqgAAAGxAqAIAALABoQoAAMAGhCoAAAAbEKoAAABsQKgCAACwAaEKAADABoQqAAAAGxCqAAAAbECoAgAAsAGhCgAAwAaEKgAAABsQqgAAAGxAqAIAALABoQoAAMAGhCoAAAAbEKoAAABsUKtD1ZNPPimHw+G1tG3b1tp+8uRJpaWlqXHjxgoNDdWAAQN04MABrzHy8vKUmpqqBg0aKCoqShMnTtTp06e9atatW6euXbsqKChILVu2VEZGRqVeZs+erebNmys4OFiJiYn65JNPLsl7BgAA/qlWhypJat++vfLz863lo48+srY99NBDeu+997Ro0SKtX79e+/fv1x133GFtLysrU2pqqkpKSvTxxx9r/vz5ysjI0JQpU6ya3Nxcpaam6sYbb9S2bds0fvx43Xffffrggw+smnfffVfp6emaOnWqPvvsM3Xu3FkpKSk6ePBgzewEAABQ6zmMMcbXTfycJ598UkuXLtW2bdsqbSsqKlKTJk20YMEC3XnnnZKkvXv36uqrr1ZWVpauueYarVy5Urfeeqv279+v6OhoSdLcuXM1adIkHTp0SE6nU5MmTdLy5cu1a9cua+y77rpLhYWFWrVqlSQpMTFRPXr00GuvvSZJKi8vV1xcnMaNG6dHH320yu/H4/EoPDxcRUVFcrlc1d0t53S6tMTW8WpK/UCnr1sAAOC8qvr5XevPVH355ZeKjY1VixYtNGTIEOXl5UmSsrOzVVpaquTkZKu2bdu2io+PV1ZWliQpKytLHTt2tAKVJKWkpMjj8Wj37t1WzdljVNRUjFFSUqLs7Gyvmnr16ik5Odmq+TmnTp2Sx+PxWgAAQN1Uq0NVYmKiMjIytGrVKs2ZM0e5ubnq1auXjh49qoKCAjmdTkVERHg9Jzo6WgUFBZKkgoICr0BVsb1i2/lqPB6PTpw4oR9++EFlZWXnrKkY4+dMmzZN4eHh1hIXF3fR+wAAAPiH+r5u4Hxuvvlm69+dOnVSYmKimjVrpoULFyokJMSHnVXN5MmTlZ6ebj32eDwEKwAA6qhafabqpyIiItS6dWt99dVXcrvdKikpUWFhoVfNgQMH5Ha7JUlut7vS1YAVjy9U43K5FBISosjISAUEBJyzpmKMnxMUFCSXy+W1AACAusmvQtWxY8e0b98+xcTEqFu3bgoMDFRmZqa1PScnR3l5eUpKSpIkJSUlaefOnV5X6a1evVoul0vt2rWzas4eo6KmYgyn06lu3bp51ZSXlyszM9OqAQAAqNWh6uGHH9b69ev1zTff6OOPP9btt9+ugIAADRo0SOHh4Ro5cqTS09O1du1aZWdna/jw4UpKStI111wjSerTp4/atWune+65R9u3b9cHH3ygxx9/XGlpaQoKCpIkPfDAA/r666/1yCOPaO/evXr99de1cOFCPfTQQ1Yf6enp+tOf/qT58+drz549GjNmjIqLizV8+HCf7BcAAFD71Oo5Vd9//70GDRqkw4cPq0mTJrruuuu0adMmNWnSRJI0a9Ys1atXTwMGDNCpU6eUkpKi119/3Xp+QECA3n//fY0ZM0ZJSUm64oorNHToUD311FNWTUJCgpYvX66HHnpIL7/8spo2bao33nhDKSkpVs3AgQN16NAhTZkyRQUFBerSpYtWrVpVafI6AAC4fNXq+1TVNdynqjLuUwUAqO3qzH2qAAAA/AGhCgAAwAaEKgAAABsQqgAAAGxAqAIAALABoQoAAMAGhCoAAAAbEKoAAABsQKgCAACwAaEKAADABoQqAAAAGxCqAAAAbECoAgAAsAGhCgAAwAaEKgAAABsQqgAAAGxAqAIAALABoQoAAMAGhCoAAAAbEKoAAABsQKgCAACwAaEKAADABoQqAAAAGxCqAAAAbECoAgAAsAGhCgAAwAaEKgAAABsQqgAAAGxAqAIAALABoQoAAMAGhCoAAAAbEKoAAABsQKgCAACwAaEKAADABoQqAAAAGxCqAAAAbECoAgAAsAGhCgAAwAaEKgAAABsQqgAAAGxAqAIAALABoQoAAMAGhCoAAAAbEKoAAABsQKgCAACwAaEKAADABoQqAAAAGxCqAAAAbECoAgAAsAGhCgAAwAb1fd0ALm9l5WW+buGiBdQL8HULAIBaiDNVAAAANuBM1UWaPXu2Zs6cqYKCAnXu3Fmvvvqqevbs6eu2gPPyxzOC/oizmMDljTNVF+Hdd99Venq6pk6dqs8++0ydO3dWSkqKDh486OvWAACAjzmMMcbXTfiLxMRE9ejRQ6+99pokqby8XHFxcRo3bpweffTRCz7f4/EoPDxcRUVFcrlctvZ2urTE1vFqiiOA/7MHfImza8CFVfXzm6//qqikpETZ2dmaPHmyta5evXpKTk5WVlbWOZ9z6tQpnTp1ynpcVFQk6czBsRuhCkB1EKqAC6v43L7QeShCVRX98MMPKisrU3R0tNf66Oho7d2795zPmTZtmv7whz9UWh8XF3dJegQAAJfO0aNHFR4e/rPbCVWX0OTJk5Wenm49Li8v15EjR9S4cWM5HA7bXsfj8SguLk7fffed7V8romo4Br7HMagdOA6+xzGwnzFGR48eVWxs7HnrCFVVFBkZqYCAAB04cMBr/YEDB+R2u8/5nKCgIAUFBXmti4iIuFQtyuVy8R+Qj3EMfI9jUDtwHHyPY2Cv852hqsDVf1XkdDrVrVs3ZWZmWuvKy8uVmZmppKQkH3YGAABqA85UXYT09HQNHTpU3bt3V8+ePfXSSy+puLhYw4cP93VrAADAxwhVF2HgwIE6dOiQpkyZooKCAnXp0kWrVq2qNHm9pgUFBWnq1KmVvmpEzeEY+B7HoHbgOPgex8B3uE8VAACADZhTBQAAYANCFQAAgA0IVQAAADYgVAEAANiAUFUHzJ49W82bN1dwcLASExP1ySef+Lolv/Dkk0/K4XB4LW3btrW2nzx5UmlpaWrcuLFCQ0M1YMCASjd/zcvLU2pqqho0aKCoqChNnDhRp0+f9qpZt26dunbtqqCgILVs2VIZGRmVerlcjuGGDRt02223KTY2Vg6HQ0uXLvXabozRlClTFBMTo5CQECUnJ+vLL7/0qjly5IiGDBkil8uliIgIjRw5UseOHfOq2bFjh3r16qXg4GDFxcVpxowZlXpZtGiR2rZtq+DgYHXs2FErVqy46F780YWOwbBhwyr9d9G3b1+vGo5B9U2bNk09evRQWFiYoqKi1L9/f+Xk5HjV1Ka/PVXpBWcx8GvvvPOOcTqd5s033zS7d+82o0aNMhEREebAgQO+bq3Wmzp1qmnfvr3Jz8+3lkOHDlnbH3jgARMXF2cyMzPNli1bzDXXXGN+9atfWdtPnz5tOnToYJKTk83WrVvNihUrTGRkpJk8ebJV8/XXX5sGDRqY9PR08/nnn5tXX33VBAQEmFWrVlk1l9MxXLFihXnsscfM4sWLjSSzZMkSr+3Tp0834eHhZunSpWb79u3mv/7rv0xCQoI5ceKEVdO3b1/TuXNns2nTJvPhhx+ali1bmkGDBlnbi4qKTHR0tBkyZIjZtWuXefvtt01ISIj54x//aNVs3LjRBAQEmBkzZpjPP//cPP744yYwMNDs3LnzonrxRxc6BkOHDjV9+/b1+u/iyJEjXjUcg+pLSUkx8+bNM7t27TLbtm0zt9xyi4mPjzfHjh2zamrT354L9QJvhCo/17NnT5OWlmY9LisrM7GxsWbatGk+7Mo/TJ061XTu3Pmc2woLC01gYKBZtGiRtW7Pnj1GksnKyjLGnPlwqlevnikoKLBq5syZY1wulzl16pQxxphHHnnEtG/f3mvsgQMHmpSUFOvx5XoMf/qBXl5ebtxut5k5c6a1rrCw0AQFBZm3337bGGPM559/biSZTz/91KpZuXKlcTgc5t///rcxxpjXX3/dNGzY0DoGxhgzadIk06ZNG+vxb3/7W5OamurVT2Jiohk9enSVe6kLfi5U9evX72efwzGw18GDB40ks379emNM7frbU5Ve4I2v//xYSUmJsrOzlZycbK2rV6+ekpOTlZWV5cPO/MeXX36p2NhYtWjRQkOGDFFeXp4kKTs7W6WlpV77tm3btoqPj7f2bVZWljp27Oh189eUlBR5PB7t3r3bqjl7jIqaijE4hv8nNzdXBQUFXvsiPDxciYmJXvs8IiJC3bt3t2qSk5NVr149bd682aq5/vrr5XQ6rZqUlBTl5OToxx9/tGrOd1yq0ktdtm7dOkVFRalNmzYaM2aMDh8+bG3jGNirqKhIktSoUSNJtetvT1V6gTdClR/74YcfVFZWVumO7tHR0SooKPBRV/4jMTFRGRkZWrVqlebMmaPc3Fz16tVLR48eVUFBgZxOZ6UfwD573xYUFJxz31dsO1+Nx+PRiRMnOIZnqXi/59sXBQUFioqK8tpev359NWrUyJbjcvb2C/VSV/Xt21dvvfWWMjMz9dxzz2n9+vW6+eabVVZWJoljYKfy8nKNHz9e1157rTp06CBJtepvT1V6gTd+pgaXrZtvvtn6d6dOnZSYmKhmzZpp4cKFCgkJ8WFngO/cdddd1r87duyoTp066aqrrtK6devUu3dvH3ZW96SlpWnXrl366KOPfN0KbMKZKj8WGRmpgICASldiHDhwQG6320dd+a+IiAi1bt1aX331ldxut0pKSlRYWOhVc/a+dbvd59z3FdvOV+NyuRQSEsIxPEvF+z3fvnC73Tp48KDX9tOnT+vIkSO2HJezt1+ol8tFixYtFBkZqa+++koSx8AuY8eO1fvvv6+1a9eqadOm1vra9LenKr3AG6HKjzmdTnXr1k2ZmZnWuvLycmVmZiopKcmHnfmnY8eOad++fYqJiVG3bt0UGBjotW9zcnKUl5dn7dukpCTt3LnT6wNm9erVcrlcateunVVz9hgVNRVjcAz/T0JCgtxut9e+8Hg82rx5s9c+LywsVHZ2tlWzZs0alZeXKzEx0arZsGGDSktLrZrVq1erTZs2atiwoVVzvuNSlV4uF99//70OHz6smJgYSRyDX8oYo7Fjx2rJkiVas2aNEhISvLbXpr89VekFP+HrmfL4Zd555x0TFBRkMjIyzOeff27uv/9+ExER4XVVCM5twoQJZt26dSY3N9ds3LjRJCcnm8jISHPw4EFjzJlLiePj482aNWvMli1bTFJSkklKSrKeX3FZc58+fcy2bdvMqlWrTJMmTc55WfPEiRPNnj17zOzZs895WfPlcgyPHj1qtm7darZu3WokmRdffNFs3brVfPvtt8aYM5fQR0REmH/84x9mx44dpl+/fue8pcJ//Md/mM2bN5uPPvrItGrVyuty/sLCQhMdHW3uueces2vXLvPOO++YBg0aVLqcv379+ub55583e/bsMVOnTj3n5fwX6sUfne8YHD161Dz88MMmKyvL5Obmmn/961+ma9euplWrVubkyZPWGByD6hszZowJDw8369at87ptxfHjx62a2vS350K9wBuhqg549dVXTXx8vHE6naZnz55m06ZNvm7JLwwcONDExMQYp9NprrzySjNw4EDz1VdfWdtPnDhhfve735mGDRuaBg0amNtvv93k5+d7jfHNN9+Ym2++2YSEhJjIyEgzYcIEU1pa6lWzdu1a06VLF+N0Ok2LFi3MvHnzKvVyuRzDtWvXGkmVlqFDhxpjzlxG/8QTT5jo6GgTFBRkevfubXJycrzGOHz4sBk0aJAJDQ01LpfLDB8+3Bw9etSrZvv27ea6664zQUFB5sorrzTTp0+v1MvChQtN69atjdPpNO3btzfLly/32l6VXvzR+Y7B8ePHTZ8+fUyTJk1MYGCgadasmRk1alSlgM8xqL5z7XtJXn8XatPfnqr0gv/jMMaYmj47BgAAUNcwpwoAAMAGhCoAAAAbEKoAAABsQKgCAACwAaEKAADABoQqAAAAGxCqAAAAbECoAgAAsAGhCgAAwAaEKgAAABsQqgAAAGxAqAIAALDB/weUsF9B02P6uAAAAABJRU5ErkJggg==\n"
-     },
-     "metadata": {},
-     "output_type": "display_data"
->>>>>>> 31dff7b7
     }
    ],
    "source": [
@@ -2220,7 +1415,6 @@
   },
   {
    "cell_type": "code",
-<<<<<<< HEAD
    "execution_count": null,
    "outputs": [
     {
@@ -2280,7 +1474,91 @@
      "name": "stdout",
      "output_type": "stream",
      "text": [
-      " 8697/14535 [================>.............] - ETA: 54s"
+      "14535/14535 [==============================] - 136s 9ms/step\n"
+     ]
+    },
+    {
+     "name": "stderr",
+     "output_type": "stream",
+     "text": [
+      "/var/folders/_l/yljdbk6x7g17h77d_0hz8lw40000gp/T/ipykernel_45205/839893334.py:50: SettingWithCopyWarning: \n",
+      "A value is trying to be set on a copy of a slice from a DataFrame.\n",
+      "Try using .loc[row_indexer,col_indexer] = value instead\n",
+      "\n",
+      "See the caveats in the documentation: https://pandas.pydata.org/pandas-docs/stable/user_guide/indexing.html#returning-a-view-versus-a-copy\n",
+      "  dftemp_clean['post_start']=dftemp_clean['TimeFrame'].shift(-1)\n"
+     ]
+    },
+    {
+     "name": "stdout",
+     "output_type": "stream",
+     "text": [
+      "Predicting WIOQ-FM_10-05-2022_01-30-00_PM_65775.mp3 ......\n"
+     ]
+    },
+    {
+     "name": "stderr",
+     "output_type": "stream",
+     "text": [
+      "/Users/langchenfan/audio_anomaly_detection2/lib/python3.10/site-packages/sklearn/base.py:493: FutureWarning: The feature names should match those that were passed during fit. Starting version 1.2, an error will be raised.\n",
+      "Feature names must be in the same order as they were in fit.\n",
+      "\n",
+      "  warnings.warn(message, FutureWarning)\n"
+     ]
+    },
+    {
+     "name": "stdout",
+     "output_type": "stream",
+     "text": [
+      "14535/14535 [==============================] - 120s 8ms/step\n"
+     ]
+    },
+    {
+     "name": "stderr",
+     "output_type": "stream",
+     "text": [
+      "/var/folders/_l/yljdbk6x7g17h77d_0hz8lw40000gp/T/ipykernel_45205/839893334.py:50: SettingWithCopyWarning: \n",
+      "A value is trying to be set on a copy of a slice from a DataFrame.\n",
+      "Try using .loc[row_indexer,col_indexer] = value instead\n",
+      "\n",
+      "See the caveats in the documentation: https://pandas.pydata.org/pandas-docs/stable/user_guide/indexing.html#returning-a-view-versus-a-copy\n",
+      "  dftemp_clean['post_start']=dftemp_clean['TimeFrame'].shift(-1)\n"
+     ]
+    },
+    {
+     "name": "stdout",
+     "output_type": "stream",
+     "text": [
+      "Predicting WIOQ-FM_10-05-2022_09-00-00_PM_65783.mp3 ......\n"
+     ]
+    },
+    {
+     "name": "stderr",
+     "output_type": "stream",
+     "text": [
+      "/Users/langchenfan/audio_anomaly_detection2/lib/python3.10/site-packages/sklearn/base.py:493: FutureWarning: The feature names should match those that were passed during fit. Starting version 1.2, an error will be raised.\n",
+      "Feature names must be in the same order as they were in fit.\n",
+      "\n",
+      "  warnings.warn(message, FutureWarning)\n"
+     ]
+    },
+    {
+     "name": "stdout",
+     "output_type": "stream",
+     "text": [
+      "14535/14535 [==============================] - 137s 9ms/step\n"
+     ]
+    },
+    {
+     "name": "stderr",
+     "output_type": "stream",
+     "text": [
+      "/var/folders/_l/yljdbk6x7g17h77d_0hz8lw40000gp/T/ipykernel_45205/839893334.py:50: SettingWithCopyWarning: \n",
+      "A value is trying to be set on a copy of a slice from a DataFrame.\n",
+      "Try using .loc[row_indexer,col_indexer] = value instead\n",
+      "\n",
+      "See the caveats in the documentation: https://pandas.pydata.org/pandas-docs/stable/user_guide/indexing.html#returning-a-view-versus-a-copy\n",
+      "  dftemp_clean['post_start']=dftemp_clean['TimeFrame'].shift(-1)\n"
      ]
     }
    ],
@@ -2373,38 +1651,6 @@
     "pycharm": {
      "name": "#%%\n",
      "is_executing": true
-    }
-   }
-  },
-  {
-   "cell_type": "code",
-   "execution_count": 16,
-   "outputs": [
-    {
-     "data": {
-      "text/plain": "'/Users/langchenfan/Documents/Radio Anomaly Detection/WIOQ/10-08-2022/WIOQ-FM_10-08-2022_7-00-00_PM_66244.mp3'"
-=======
-   "execution_count": 24,
-   "outputs": [
-    {
-     "data": {
-      "text/plain": "<Figure size 600x600 with 1 Axes>",
-      "image/png": "iVBORw0KGgoAAAANSUhEUgAAAhQAAAH5CAYAAADZSKckAAAAOXRFWHRTb2Z0d2FyZQBNYXRwbG90bGliIHZlcnNpb24zLjUuMywgaHR0cHM6Ly9tYXRwbG90bGliLm9yZy/NK7nSAAAACXBIWXMAAA9hAAAPYQGoP6dpAAApSUlEQVR4nO3df3CUdWLH8U/4sWsQdkMIySYSUpC7APKroIatQs8jTchFqyfOCDLIeQgDBluIh2laD9DrXCh07s5T0d60R+xURO2I3oFAYyBQZQFNDZCgGeFCgwebUDC74VcI5Ns/nDznShCS7yZBfL9mnpnsPt999vt8J2HfJPskMcYYIwAAAAs9unsCAADgm4+gAAAA1ggKAABgjaAAAADWCAoAAGCNoAAAANYICgAAYK1Xd0+gs7S0tOjo0aPq16+fYmJiuns6AAB8Yxhj1NjYqJSUFPXocXXfe7hug+Lo0aNKTU3t7mkAAPCNdeTIEQ0aNOiqxl63QdGvXz9JXyyGx+Pp5tkAAPDNEQ6HlZqa6ryWXo3rNihaf8zh8XgICgAAOqA9bxngTZkAAMAaQQEAAKwRFAAAwBpBAQAArBEUAADAGkEBAACsERQAAMAaQQEAAKwRFAAAwBpBAQAArBEUAADAGkEBAACsERQAAMAaQQEAAKy1KyhefPFFjRkzxvmT4H6/X5s2bXL2nzt3Tnl5eRowYID69u2radOmqa6uLuIYtbW1ys3NVZ8+fZSYmKglS5bowoULEWPKyso0fvx4ud1uDRs2TMXFxR0/QwAA0OnaFRSDBg3SihUrVF5erg8//FDf//73de+996qqqkqStHjxYv3+97/XG2+8oe3bt+vo0aO6//77ncdfvHhRubm5On/+vHbu3KmXX35ZxcXFWrp0qTOmpqZGubm5uuuuu1RRUaFFixbp0Ucf1ZYtW6J0ygAAINpijDHG5gDx8fFatWqVHnjgAQ0cOFBr167VAw88IEn65JNPNGLECAUCAU2cOFGbNm3S3XffraNHjyopKUmS9NJLL6mgoEDHjx+Xy+VSQUGBNm7cqMrKSuc5pk+froaGBm3evPmy82hqalJTU5NzOxwOKzU1VaFQSB6Px+YUAQD4VgmHw/J6ve16De3weyguXryodevW6fTp0/L7/SovL1dzc7MyMzOdMcOHD9fgwYMVCAQkSYFAQKNHj3ZiQpKys7MVDoed73IEAoGIY7SOaT3G5RQVFcnr9TpbampqR08NAAC0U7uDYv/+/erbt6/cbrfmz5+v9evXa+TIkQoGg3K5XIqLi4sYn5SUpGAwKEkKBoMRMdG6v3Xf140Jh8M6e/bsZedVWFioUCjkbEeOHGnvqQEAgA7q1d4HpKenq6KiQqFQSP/5n/+p2bNna/v27Z0xt3Zxu91yu93dPQ0AAL6V2h0ULpdLw4YNkyRNmDBBH3zwgZ599lk9+OCDOn/+vBoaGiK+S1FXVyefzydJ8vl82rNnT8TxWq8C+fKYr14ZUldXJ4/Ho9jY2PZOFwAAdAHr30PR0tKipqYmTZgwQb1791Zpaamzr7q6WrW1tfL7/ZIkv9+v/fv3q76+3hlTUlIij8ejkSNHOmO+fIzWMa3HAAAA1552fYeisLBQOTk5Gjx4sBobG7V27VqVlZVpy5Yt8nq9mjNnjvLz8xUfHy+Px6PHH39cfr9fEydOlCRlZWVp5MiRmjVrllauXKlgMKinnnpKeXl5zo8r5s+fr+eff15PPvmkfvzjH2vr1q16/fXXtXHjxuifPQAAiIp2BUV9fb0efvhhHTt2TF6vV2PGjNGWLVv0V3/1V5KkX/7yl+rRo4emTZumpqYmZWdna/Xq1c7je/bsqQ0bNmjBggXy+/268cYbNXv2bD3zzDPOmCFDhmjjxo1avHixnn32WQ0aNEj/+q//quzs7CidMgAAiDbr30NxrerINbQAAKCLfw8FAABAK4ICAABYIygAAIA1ggIAAFgjKAAAgDWCAgAAWCMoAACANYICAABYIygAAIA1ggIAAFgjKAAAgDWCAgAAWCMoAACANYICAABYIygAAIA1ggIAAFgjKAAAgDWCAgAAWCMoAACANYICAABYIygAAIA1ggIAAFgjKAAAgDWCAgAAWCMoAACANYICAABYIygAAIA1ggIAAFgjKAAAgDWCAgAAWCMoAACANYICAABYIygAAIA1ggIAAFgjKAAAgDWCAgAAWCMoAACANYICAABYIygAAIA1ggIAAFgjKAAAgDWCAgAAWCMoAACANYICAABYIygAAIA1ggIAAFgjKAAAgDWCAgAAWCMoAACANYICAABYIygAAIA1ggIAAFgjKAAAgDWCAgAAWCMoAACANYICAABYIygAAIA1ggIAAFgjKAAAgDWCAgAAWCMoAACANYICAABYa1dQFBUV6bbbblO/fv2UmJio++67T9XV1RFjvve97ykmJiZimz9/fsSY2tpa5ebmqk+fPkpMTNSSJUt04cKFiDFlZWUaP3683G63hg0bpuLi4o6dIQAA6HTtCort27crLy9Pu3btUklJiZqbm5WVlaXTp09HjJs7d66OHTvmbCtXrnT2Xbx4Ubm5uTp//rx27typl19+WcXFxVq6dKkzpqamRrm5ubrrrrtUUVGhRYsW6dFHH9WWLVssTxcAAHSGGGOM6eiDjx8/rsTERG3fvl2TJ0+W9MV3KMaNG6df/epXbT5m06ZNuvvuu3X06FElJSVJkl566SUVFBTo+PHjcrlcKigo0MaNG1VZWek8bvr06WpoaNDmzZuvam7hcFher1ehUEgej6ejpwgAwLdOR15Drd5DEQqFJEnx8fER97/yyitKSEjQqFGjVFhYqDNnzjj7AoGARo8e7cSEJGVnZyscDquqqsoZk5mZGXHM7OxsBQKBy86lqalJ4XA4YgMAAF2jV0cf2NLSokWLFumOO+7QqFGjnPsfeughpaWlKSUlRfv27VNBQYGqq6v15ptvSpKCwWBETEhybgeDwa8dEw6HdfbsWcXGxl4yn6KiIj399NMdPR0AAGChw0GRl5enyspKvffeexH3z5s3z/l49OjRSk5O1pQpU3To0CHdfPPNHZ/pFRQWFio/P9+5HQ6HlZqa2mnPBwAA/qRDP/JYuHChNmzYoG3btmnQoEFfOzYjI0OSdPDgQUmSz+dTXV1dxJjW2z6f72vHeDyeNr87IUlut1sejydiAwAAXaNdQWGM0cKFC7V+/Xpt3bpVQ4YMueJjKioqJEnJycmSJL/fr/3796u+vt4ZU1JSIo/Ho5EjRzpjSktLI45TUlIiv9/fnukCAIAu0q6gyMvL03/8x39o7dq16tevn4LBoILBoM6ePStJOnTokH72s5+pvLxchw8f1u9+9zs9/PDDmjx5ssaMGSNJysrK0siRIzVr1izt3btXW7Zs0VNPPaW8vDy53W5J0vz58/WHP/xBTz75pD755BOtXr1ar7/+uhYvXhzl0wcAAFFh2kFSm9uaNWuMMcbU1taayZMnm/j4eON2u82wYcPMkiVLTCgUijjO4cOHTU5OjomNjTUJCQnmiSeeMM3NzRFjtm3bZsaNG2dcLpcZOnSo8xxXKxQKGUmXPDcAAPh6HXkNtfo9FNcyfg8FAAAd0+W/hwIAAEAiKAAAQBQQFAAAwBpBAQAArBEUAADAGkEBAACsERQAAMAaQQEAAKwRFAAAwBpBAQAArBEUAADAGkEBAACsERQAAMAaQQEAAKwRFAAAwBpBAQAArBEUAADAGkEBAACsERQAAMAaQQEAAKwRFAAAwBpBAQAArBEUAADAGkEBAACsERQAAMAaQQEAAKwRFAAAwBpBAQAArBEUAADAGkEBAACsERQAAMAaQQEAAKwRFAAAwBpBAQAArBEUAADAGkEBAACsERQAAMAaQQEAAKwRFAAAwBpBAQAArBEUAADAGkEBAACsERQAAMAaQQEAAKwRFAAAwBpBAQAArBEUAADAGkEBAACsERQAAMAaQQEAAKwRFAAAwBpBAQAArBEUAADAGkEBAACsERQAAMAaQQEAAKwRFAAAwBpBAQAArBEUAADAGkEBAACsERQAAMAaQQEAAKwRFAAAwFq7gqKoqEi33Xab+vXrp8TERN13332qrq6OGHPu3Dnl5eVpwIAB6tu3r6ZNm6a6urqIMbW1tcrNzVWfPn2UmJioJUuW6MKFCxFjysrKNH78eLndbg0bNkzFxcUdO0MAANDp2hUU27dvV15ennbt2qWSkhI1NzcrKytLp0+fdsYsXrxYv//97/XGG29o+/btOnr0qO6//35n/8WLF5Wbm6vz589r586devnll1VcXKylS5c6Y2pqapSbm6u77rpLFRUVWrRokR599FFt2bIlCqcMAACiLcYYYzr64OPHjysxMVHbt2/X5MmTFQqFNHDgQK1du1YPPPCAJOmTTz7RiBEjFAgENHHiRG3atEl33323jh49qqSkJEnSSy+9pIKCAh0/flwul0sFBQXauHGjKisrneeaPn26GhoatHnz5quaWzgcltfrVSgUksfj6egpAgDwrdOR11Cr91CEQiFJUnx8vCSpvLxczc3NyszMdMYMHz5cgwcPViAQkCQFAgGNHj3aiQlJys7OVjgcVlVVlTPmy8doHdN6jLY0NTUpHA5HbAAAoGt0OChaWlq0aNEi3XHHHRo1apQkKRgMyuVyKS4uLmJsUlKSgsGgM+bLMdG6v3Xf140Jh8M6e/Zsm/MpKiqS1+t1ttTU1I6eGgAAaKcOB0VeXp4qKyu1bt26aM6nwwoLCxUKhZztyJEj3T0lAAC+NXp15EELFy7Uhg0btGPHDg0aNMi53+fz6fz582poaIj4LkVdXZ18Pp8zZs+ePRHHa70K5MtjvnplSF1dnTwej2JjY9uck9vtltvt7sjpAAAAS+36DoUxRgsXLtT69eu1detWDRkyJGL/hAkT1Lt3b5WWljr3VVdXq7a2Vn6/X5Lk9/u1f/9+1dfXO2NKSkrk8Xg0cuRIZ8yXj9E6pvUYAADg2tKuqzwee+wxrV27Vm+//bbS09Od+71er/OdgwULFuidd95RcXGxPB6PHn/8cUnSzp07JX1x2ei4ceOUkpKilStXKhgMatasWXr00Uf185//XNIXl42OGjVKeXl5+vGPf6ytW7fqb/7mb7Rx40ZlZ2df1Vy5ygMAgI7p0GuoaQdJbW5r1qxxxpw9e9Y89thjpn///qZPnz7mhz/8oTl27FjEcQ4fPmxycnJMbGysSUhIME888YRpbm6OGLNt2zYzbtw443K5zNChQyOe42qEQiEjyYRCoXY9DgCAb7uOvIZa/R6KaxnfoQAAoGO6/PdQAAAASAQFAACIAoICAABYIygAAIA1ggIAAFgjKAAAgDWCAgAAWCMoAACANYICAABYIygAAIA1ggIAAFgjKAAAgDWCAgAAWCMoAACANYICAABYIygAAIA1ggIAAFgjKAAAgDWCAgAAWCMoAACANYICAABYIygAAIA1ggIAAFgjKAAAgDWCAgAAWCMoAACANYICAABYIygAAIA1ggIAAFgjKAAAgDWCAgAAWCMoAACANYICAABYIygAAIA1ggIAAFgjKAAAgDWCAgAAWCMoAACANYICAABYIygAAIA1ggIAAFgjKAAAgDWCAgAAWCMoAACANYICAABYIygAAIA1ggIAAFgjKAAAgDWCAgAAWCMoAACANYICAABYIygAAIA1ggIAAFgjKAAAgDWCAgAAWCMoAACANYICAABYIygAAIA1ggIAAFgjKAAAgDWCAgAAWCMoAACANYICAABYa3dQ7NixQ/fcc49SUlIUExOjt956K2L/j370I8XExERsU6dOjRhz8uRJzZw5Ux6PR3FxcZozZ45OnToVMWbfvn2aNGmSbrjhBqWmpmrlypXtPzsAANAl2h0Up0+f1tixY/XCCy9cdszUqVN17NgxZ3v11Vcj9s+cOVNVVVUqKSnRhg0btGPHDs2bN8/ZHw6HlZWVpbS0NJWXl2vVqlVavny5fvOb37R3ugAAoAv0au8DcnJylJOT87Vj3G63fD5fm/s+/vhjbd68WR988IFuvfVWSdJzzz2nH/zgB/rnf/5npaSk6JVXXtH58+f129/+Vi6XS7fccosqKir0i1/8IiI8vqypqUlNTU3O7XA43N5TAwAAHdQp76EoKytTYmKi0tPTtWDBAp04ccLZFwgEFBcX58SEJGVmZqpHjx7avXu3M2by5MlyuVzOmOzsbFVXV+vzzz9v8zmLiork9XqdLTU1tTNODQAAtCHqQTF16lT9+7//u0pLS/VP//RP2r59u3JycnTx4kVJUjAYVGJiYsRjevXqpfj4eAWDQWdMUlJSxJjW261jvqqwsFChUMjZjhw5Eu1TAwAAl9HuH3lcyfTp052PR48erTFjxujmm29WWVmZpkyZEu2nc7jdbrnd7k47PgAAuLxOv2x06NChSkhI0MGDByVJPp9P9fX1EWMuXLigkydPOu+78Pl8qqurixjTevty780AAADdp9OD4rPPPtOJEyeUnJwsSfL7/WpoaFB5ebkzZuvWrWppaVFGRoYzZseOHWpubnbGlJSUKD09Xf379+/sKQMAgHZqd1CcOnVKFRUVqqiokCTV1NSooqJCtbW1OnXqlJYsWaJdu3bp8OHDKi0t1b333qthw4YpOztbkjRixAhNnTpVc+fO1Z49e/T+++9r4cKFmj59ulJSUiRJDz30kFwul+bMmaOqqiq99tprevbZZ5Wfnx+9MwcAANFj2mnbtm1G0iXb7NmzzZkzZ0xWVpYZOHCg6d27t0lLSzNz5841wWAw4hgnTpwwM2bMMH379jUej8c88sgjprGxMWLM3r17zZ133mncbre56aabzIoVK9o1z1AoZCSZUCjU3lMEAOBbrSOvoTHGGNONPdNpwuGwvF6vQqGQPB5Pd08HAIBvjI68hvK3PAAAgDWCAgAAWCMoAACANYICAABYIygAAIA1ggIAAFgjKAAAgDWCAgAAWCMoAACANYICAABYIygAAIA1ggIAAFgjKAAAgDWCAgAAWCMoAACANYICAABYIygAAIA1ggIAAFgjKAAAgDWCAgAAWCMoAACANYICAABYIygAAIA1ggIAAFgjKAAAgDWCAgAAWCMoAACANYICAABYIygAAIA1ggIAAFgjKAAAgDWCAgAAWCMoAACANYICAABYIygAAIA1ggIAAFgjKAAAgDWCAgAAWCMoAACANYICAABYIygAAIA1ggIAAFgjKAAAgDWCAgAAWCMoAACANYICAABYIygAAIA1ggIAAFgjKAAAgDWCAgAAWCMoAACANYICAABYIygAAIA1ggIAAFgjKAAAgDWCAgAAWCMoAACANYICAABYIygAAIA1ggIAAFgjKAAAgDWCAgAAWGt3UOzYsUP33HOPUlJSFBMTo7feeitivzFGS5cuVXJysmJjY5WZmalPP/00YszJkyc1c+ZMeTwexcXFac6cOTp16lTEmH379mnSpEm64YYblJqaqpUrV7b/7AAAQJdod1CcPn1aY8eO1QsvvNDm/pUrV+rXv/61XnrpJe3evVs33nijsrOzde7cOWfMzJkzVVVVpZKSEm3YsEE7duzQvHnznP3hcFhZWVlKS0tTeXm5Vq1apeXLl+s3v/lNB04RAAB0OmNBklm/fr1zu6Wlxfh8PrNq1SrnvoaGBuN2u82rr75qjDHmwIEDRpL54IMPnDGbNm0yMTEx5o9//KMxxpjVq1eb/v37m6amJmdMQUGBSU9Pv+q5hUIhI8mEQqGOnh4AAN9KHXkNjep7KGpqahQMBpWZmenc5/V6lZGRoUAgIEkKBAKKi4vTrbfe6ozJzMxUjx49tHv3bmfM5MmT5XK5nDHZ2dmqrq7W559/3uZzNzU1KRwOR2wAAKBrRDUogsGgJCkpKSni/qSkJGdfMBhUYmJixP5evXopPj4+Ykxbx/jyc3xVUVGRvF6vs6WmptqfEAAAuCrXzVUehYWFCoVCznbkyJHunhIAAN8aUQ0Kn88nSaqrq4u4v66uztnn8/lUX18fsf/ChQs6efJkxJi2jvHl5/gqt9stj8cTsQEAgK4R1aAYMmSIfD6fSktLnfvC4bB2794tv98vSfL7/WpoaFB5ebkzZuvWrWppaVFGRoYzZseOHWpubnbGlJSUKD09Xf3794/mlAEAQBS0OyhOnTqliooKVVRUSPrijZgVFRWqra1VTEyMFi1apH/8x3/U7373O+3fv18PP/ywUlJSdN9990mSRowYoalTp2ru3Lnas2eP3n//fS1cuFDTp09XSkqKJOmhhx6Sy+XSnDlzVFVVpddee03PPvus8vPzo3biAAAgitp7Kcm2bduMpEu22bNnG2O+uHT0pz/9qUlKSjJut9tMmTLFVFdXRxzjxIkTZsaMGaZv377G4/GYRx55xDQ2NkaM2bt3r7nzzjuN2+02N910k1mxYkW75sllowAAdExHXkNjjDGmG3um04TDYXm9XoVCId5PAQBAO3TkNfS6ucoDAAB0H4ICAABYIygAAIA1ggIAAFgjKAAAgDWCAgAAWCMoAACANYICAABYIygAAIA1ggIAAFgjKAAAgDWCAgAAWCMoAACANYICAABYIygAAIA1ggIAAFgjKAAAgDWCAgAAWCMoAACANYICAABYIygAAIA1ggIAAFgjKAAAgDWCAgAAWCMoAACANYICAABYIygAAIA1ggIAAFgjKAAAgDWCAgAAWCMoAACANYICAABYIygAAIA1ggIAAFgjKAAAgDWCAgAAWCMoAACANYICAABYIygAAIA1ggIAAFgjKAAAgDWCAgAAWCMoAACANYICAABYIygAAIA1ggIAAFgjKAAAgDWCAgAAWCMoAACANYICAABYIygAAIA1ggIAAFgjKAAAgDWCAgAAWCMoAACANYICAABYIygAAIA1ggIAAFgjKAAAgDWCAgAAWCMoAACANYICAABYIygAAIC1qAfF8uXLFRMTE7ENHz7c2X/u3Dnl5eVpwIAB6tu3r6ZNm6a6urqIY9TW1io3N1d9+vRRYmKilixZogsXLkR7qgAAIEp6dcZBb7nlFr377rt/epJef3qaxYsXa+PGjXrjjTfk9Xq1cOFC3X///Xr//fclSRcvXlRubq58Pp927typY8eO6eGHH1bv3r3185//vDOmCwAALHVKUPTq1Us+n++S+0OhkP7t3/5Na9eu1fe//31J0po1azRixAjt2rVLEydO1H/913/pwIEDevfdd5WUlKRx48bpZz/7mQoKCrR8+XK5XK7OmDIAALDQKe+h+PTTT5WSkqKhQ4dq5syZqq2tlSSVl5erublZmZmZztjhw4dr8ODBCgQCkqRAIKDRo0crKSnJGZOdna1wOKyqqqrLPmdTU5PC4XDEBgAAukbUgyIjI0PFxcXavHmzXnzxRdXU1GjSpElqbGxUMBiUy+VSXFxcxGOSkpIUDAYlScFgMCImWve37rucoqIieb1eZ0tNTY3uiQEAgMuK+o88cnJynI/HjBmjjIwMpaWl6fXXX1dsbGy0n85RWFio/Px853Y4HCYqAADoIp1+2WhcXJy++93v6uDBg/L5fDp//rwaGhoixtTV1TnvufD5fJdc9dF6u633ZbRyu93yeDwRGwAA6BqdHhSnTp3SoUOHlJycrAkTJqh3794qLS119ldXV6u2tlZ+v1+S5Pf7tX//ftXX1ztjSkpK5PF4NHLkyM6eLgAA6ICo/8jjJz/5ie655x6lpaXp6NGjWrZsmXr27KkZM2bI6/Vqzpw5ys/PV3x8vDwejx5//HH5/X5NnDhRkpSVlaWRI0dq1qxZWrlypYLBoJ566inl5eXJ7XZHe7oAACAKoh4Un332mWbMmKETJ05o4MCBuvPOO7Vr1y4NHDhQkvTLX/5SPXr00LRp09TU1KTs7GytXr3aeXzPnj21YcMGLViwQH6/XzfeeKNmz56tZ555JtpTBQAAURJjjDHdPYnOEA6H5fV6FQqFeD8FAADt0JHXUP6WBwAAsEZQAAAAawQFAACwRlAAAABrBAUAALBGUAAAAGsEBQAAsEZQAAAAawQFAACwRlAAAABrBAUAALBGUAAAAGsEBQAAsEZQAAAAawQFAACwRlAAAABrBAUAALBGUAAAAGsEBQAAsEZQAAAAawQFAACwRlAAAABrBAUAALBGUAAAAGsEBQAAsEZQAAAAawQFAACwRlAAAABrBAUAALBGUAAAAGsEBQAAsEZQAAAAawQFAACwRlAAAABrBAUAALBGUAAAAGsEBQAAsEZQAAAAawQFAACwRlAAAABrBAUAALBGUAAAAGsEBQAAsEZQAAAAawQFAACwRlAAAABrBAUAALBGUAAAAGsEBQAAsEZQAAAAawQFAACwRlAAAABrBAUAALBGUAAAAGsEBQAAsEZQAAAAawQFAACwRlAAAABrBAUAALBGUAAAAGsEBQAAsEZQAAAAawQFAACwdk0HxQsvvKA/+7M/0w033KCMjAzt2bOnu6cEAADacM0GxWuvvab8/HwtW7ZM//M//6OxY8cqOztb9fX13T01AADwFTHGGNPdk2hLRkaGbrvtNj3//POSpJaWFqWmpurxxx/X3/3d310yvqmpSU1NTc7tUCikwYMH68iRI/J4PF02bwAAvunC4bBSU1PV0NAgr9d7VY/p1clz6pDz58+rvLxchYWFzn09evRQZmamAoFAm48pKirS008/fcn9qampnTZPAACuZ42Njd/soPi///s/Xbx4UUlJSRH3JyUl6ZNPPmnzMYWFhcrPz3dut7S06OTJkxowYIBiYmKiMq/WYuO7HtHFunYO1jX6WNPOwbp2Dpt1NcaosbFRKSkpV/2YazIoOsLtdsvtdkfcFxcX1ynP5fF4+KTvBKxr52Bdo4817Rysa+fo6Lpe7XcmWl2Tb8pMSEhQz549VVdXF3F/XV2dfD5fN80KAABczjUZFC6XSxMmTFBpaalzX0tLi0pLS+X3+7txZgAAoC3X7I888vPzNXv2bN166626/fbb9atf/UqnT5/WI4880m1zcrvdWrZs2SU/WoEd1rVzsK7Rx5p2Dta1c3T1ul6zl41K0vPPP69Vq1YpGAxq3Lhx+vWvf62MjIzunhYAAPiKazooAADAN8M1+R4KAADwzUJQAAAAawQFAACwRlAAAABrBMVV4k+pt8/y5csVExMTsQ0fPtzZf+7cOeXl5WnAgAHq27evpk2bdskvMqutrVVubq769OmjxMRELVmyRBcuXOjqU+lWO3bs0D333KOUlBTFxMTorbfeithvjNHSpUuVnJys2NhYZWZm6tNPP40Yc/LkSc2cOVMej0dxcXGaM2eOTp06FTFm3759mjRpkm644QalpqZq5cqVnX1q3eZKa/qjH/3oks/dqVOnRoxhTS9VVFSk2267Tf369VNiYqLuu+8+VVdXR4yJ1td9WVmZxo8fL7fbrWHDhqm4uLizT6/bXM26fu9737vkc3b+/PkRY7pkXQ2uaN26dcblcpnf/va3pqqqysydO9fExcWZurq67p7aNWvZsmXmlltuMceOHXO248ePO/vnz59vUlNTTWlpqfnwww/NxIkTzV/8xV84+y9cuGBGjRplMjMzzUcffWTeeecdk5CQYAoLC7vjdLrNO++8Y/7hH/7BvPnmm0aSWb9+fcT+FStWGK/Xa9566y2zd+9e89d//ddmyJAh5uzZs86YqVOnmrFjx5pdu3aZ//7v/zbDhg0zM2bMcPaHQiGTlJRkZs6caSorK82rr75qYmNjzb/8y7901Wl2qSut6ezZs83UqVMjPndPnjwZMYY1vVR2drZZs2aNqaysNBUVFeYHP/iBGTx4sDl16pQzJhpf93/4wx9Mnz59TH5+vjlw4IB57rnnTM+ePc3mzZu79Hy7ytWs61/+5V+auXPnRnzOhkIhZ39XrStBcRVuv/12k5eX59y+ePGiSUlJMUVFRd04q2vbsmXLzNixY9vc19DQYHr37m3eeOMN576PP/7YSDKBQMAY88U/+j169DDBYNAZ8+KLLxqPx2Oampo6de7Xqq+++LW0tBifz2dWrVrl3NfQ0GDcbrd59dVXjTHGHDhwwEgyH3zwgTNm06ZNJiYmxvzxj380xhizevVq079//4h1LSgoMOnp6Z18Rt3vckFx7733XvYxrOnVqa+vN5LM9u3bjTHR+7p/8sknzS233BLxXA8++KDJzs7u7FO6Jnx1XY35Iij+9m//9rKP6ap15UceV9D6p9QzMzOd+670p9TxhU8//VQpKSkaOnSoZs6cqdraWklSeXm5mpubI9Z0+PDhGjx4sLOmgUBAo0ePjviLs9nZ2QqHw6qqquraE7lG1dTUKBgMRqyj1+tVRkZGxDrGxcXp1ltvdcZkZmaqR48e2r17tzNm8uTJcrlczpjs7GxVV1fr888/76KzubaUlZUpMTFR6enpWrBggU6cOOHsY02vTigUkiTFx8dLit7XfSAQiDhG65hvy7/HX13XVq+88ooSEhI0atQoFRYW6syZM86+rlrXa/ZXb18rOvKn1CFlZGSouLhY6enpOnbsmJ5++mlNmjRJlZWVCgaDcrlcl/w12KSkJAWDQUlSMBhsc81b9+FP69DWOn15HRMTEyP29+rVS/Hx8RFjhgwZcskxWvf179+/U+Z/rZo6daruv/9+DRkyRIcOHdLf//3fKycnR4FAQD179mRNr0JLS4sWLVqkO+64Q6NGjZKkqH3dX25MOBzW2bNnFRsb2xmndE1oa10l6aGHHlJaWppSUlK0b98+FRQUqLq6Wm+++aakrltXggKdIicnx/l4zJgxysjIUFpaml5//fXr+gse33zTp093Ph49erTGjBmjm2++WWVlZZoyZUo3zuybIy8vT5WVlXrvvfe6eyrXlcut67x585yPR48ereTkZE2ZMkWHDh3SzTff3GXz40ceV8CfUo+OuLg4ffe739XBgwfl8/l0/vx5NTQ0RIz58pr6fL4217x1H/60Dl/3uenz+VRfXx+x/8KFCzp58iRrfZWGDh2qhIQEHTx4UBJreiULFy7Uhg0btG3bNg0aNMi5P1pf95cb4/F4ruv/rFxuXdvS+jevvvw52xXrSlBcAX9KPTpOnTqlQ4cOKTk5WRMmTFDv3r0j1rS6ulq1tbXOmvr9fu3fvz/iH+6SkhJ5PB6NHDmyy+d/LRoyZIh8Pl/EOobDYe3evTtiHRsaGlReXu6M2bp1q1paWpx/dPx+v3bs2KHm5mZnTElJidLT06/7b81fjc8++0wnTpxQcnKyJNb0cowxWrhwodavX6+tW7de8iOfaH3d+/3+iGO0jrle/z2+0rq2paKiQpIiPme7ZF2v+u2b32Lr1q0zbrfbFBcXmwMHDph58+aZuLi4iHfMItITTzxhysrKTE1NjXn//fdNZmamSUhIMPX19caYLy4fGzx4sNm6dav58MMPjd/vN36/33l862VOWVlZpqKiwmzevNkMHDjwW3fZaGNjo/noo4/MRx99ZCSZX/ziF+ajjz4y//u//2uM+eKy0bi4OPP222+bffv2mXvvvbfNy0b//M//3Ozevdu899575jvf+U7EJY4NDQ0mKSnJzJo1y1RWVpp169aZPn36XLeXOH7dmjY2Npqf/OQnJhAImJqaGvPuu++a8ePHm+985zvm3LlzzjFY00stWLDAeL1eU1ZWFnH54pkzZ5wx0fi6b728ccmSJebjjz82L7zwwnV92eiV1vXgwYPmmWeeMR9++KGpqakxb7/9thk6dKiZPHmyc4yuWleC4io999xzZvDgwcblcpnbb7/d7Nq1q7undE178MEHTXJysnG5XOamm24yDz74oDl48KCz/+zZs+axxx4z/fv3N3369DE//OEPzbFjxyKOcfjwYZOTk2NiY2NNQkKCeeKJJ0xzc3NXn0q32rZtm5F0yTZ79mxjzBeXjv70pz81SUlJxu12mylTppjq6uqIY5w4ccLMmDHD9O3b13g8HvPII4+YxsbGiDF79+41d955p3G73eamm24yK1as6KpT7HJft6ZnzpwxWVlZZuDAgaZ3794mLS3NzJ0795L/PLCml2prTSWZNWvWOGOi9XW/bds2M27cOONyuczQoUMjnuN6c6V1ra2tNZMnTzbx8fHG7XabYcOGmSVLlkT8HgpjumZd+fPlAADAGu+hAAAA1ggKAABgjaAAAADWCAoAAGCNoAAAANYICgAAYI2gAAAA1ggKAABgjaAAAADWCAoAAGCNoAAAANb+H9wFNCwrmnGlAAAAAElFTkSuQmCC\n"
->>>>>>> 31dff7b7
-     },
-     "execution_count": 16,
-     "metadata": {},
-     "output_type": "execute_result"
-    }
-   ],
-   "source": [
-    "# re.findall(r'[0-9]{2}-[0-9]{2}-[0-9]{4}_[0-9]{2}-[0-9]{2}-[0-9]{2}_[AP]{1}M', audiofile)\n",
-    "audiofile"
-   ],
-   "metadata": {
-    "collapsed": false,
-    "pycharm": {
-     "name": "#%%\n"
     }
    }
   }
